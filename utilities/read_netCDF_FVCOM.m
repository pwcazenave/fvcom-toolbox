<<<<<<< HEAD
function [data,selection] = read_netCDF_FVCOM(varargin)
% Function to extract data from a Netcdf file output from FVCOM.
%
% data = read_netCDF_FVCOM(varargin)
%
% DESCRIPTION:
%    Function to extract data from a netCDF file output from FVCOM. Outputs
%    data in cell array.
%
% INPUT [keyword pairs]:
%   Options are passed in pairs.
%
%   The list of keywords is:
%       - 'time'
%       - 'data_dir'
%       - 'file_netcdf'
%       - 'varnames'
%       - 'nele_idx'
%       - 'node_idx'
%       - 'siglay_idx'
%       - 'siglev_idx'
%
%   'time' - {'30/01/06 00:00:00', '01/02/06 23:00:00'} or -1 to extract
%   all times.
%
%   'data_dir' - '/home/fvcom/results/...' directory where netCDF file is.
%   Default value is ../fvcom_postproc/netcdf
%
%   'file_netcdf' - 'filename.nc'. Default value is '*.nc', but it only
%   access the first file in alphabetical order in the directory.
%
%   'varnames' - Cell array of variable names to read from the netCDF file.
%   The variables need to exist in the file but they are case insensitive.
%   Choose FVCOM output variable names. For example:
%       - 'Itime'
%       - 'Itime2'
%       - 'xc'
%       - 'yc'
%       - 'art1'
%       - 'art2'
%       - 'h'
%       - 'siglay'
%       - 'siglev'
%       - 'nv'
%       - 'zeta'
%       - 'ua'
%       - 'va'
%   The complete list for a given file is given by running this script with
%   varnames set to [].
%
%   The variables can be restricted in five possible dimensions:
%       - 'node_idx'
%       - 'nele_idx'
%       - 'siglev_idx'
%       - 'siglay_idx'
%       - 'time_idx'
%   Default values cause the script to extract all available data for all
%   possible dimensions. No checks are done on the bounds of each dimension
%   so make sure you choose them right!
%
% OUTPUT:
%    data = struct with fields whose names match those from the list of
%    input variables extracted ('varnames').
%
% EXAMPLE USAGE
%   vars = {'Times', 'xc', 'yc', 'h', 'siglay', 'nv', 'zeta', 'ua', 'va'};
%   date_range = {'30/01/06 00:00:00', '15/02/06 23:00:00'};
%   node_idx = [10:30, 40:50]; % zero referenced!
%   data_dir = '/home/fvcom/results/output/';
%   FVCOM = read_netCDF_FVCOM('data_dir', data_dir, ...
%       'file_netcdf', 'casename_0001.nc', ...
%       'time', date_range, ...
%       'siglev_idx', 1, ...
%       'node_idx', node_idx, ...
%       'varnames', vars);
%
% BUGS:
%   - When loading all times with the argument pair:
%       'time', -1
%     the returned time series is nt - 1 (where nt is the number of time
%     steps in the netCDF file). Not sure where this is broken, but
%     probably around line 377.
%
% Author(s):
%   Ricardo Torres - Plymouth Marine Laboratory 2012
%   Hakeem Johnson - CH2M
%   Pierre Cazenave - Plymouth Marine Laboratory
%
% Revision history:
%   v0 March 2012
%   2014-03-06 - Add the global verbose flag. Also tidy up the help a bit.
%   Also change some verbose statements to use fprintf instead of disp for
%   better control over formatting. Also fixed a bug where if a 2D array
%   was requested after a 3D array, the 2D array would cause the function
%   to crash (because it was using a 3D index for getVar).
%   2014-08-20 - Complete the functionality to be able to slice the data
%   along any dimension (siglay, time, node etc.).
%   2014-10-17 - Fix ability to slice with any combination of space
%   (horizontal and vertical) and time.
%
%==========================================================================

global ftbverbose
subname = 'read_netCDF_FVCOM';

if ftbverbose
    fprintf('\nbegin : %s \n', subname)
end

%--------------------------------------------------------------------------
%  Parse input arguments
%--------------------------------------------------------------------------

params_opts = {'time', 'data_dir', 'file_netcdf', 'varnames', 'nele_idx', ...
    'node_idx', 'siglay_idx', 'siglev_idx', 'timestride'};

if ftbverbose
    fprintf('Input parameters being used are:\n')
end
var_in_list = {'all_data', 'netfile_dir', 'file_netcdf', 'varnames', ...
    'nele_idx', 'node_idx', 'siglay_idx', 'siglev_idx', 'timestrd'};
all_data = 1;
netfile_dir = '../fvcom_postproc/netcdf';
file_netcdf='*.nc';
siglay_idx=-1;
siglev_idx=-1;
nele_idx=-1;
node_idx=-1;
time_idx=-1;
varnames={};
timestrd=1;
for aa=1:2:nargin
    res=strcmp(varargin(aa),params_opts);
    if sum(res)
        eval([var_in_list{res},' = varargin{aa+1};'])
        if ftbverbose
            fprintf(' %s\n', params_opts{res})
        end
    end
end

%--------------------------------------------------------------------------
% Sort (and remove repeats) for all indices elements, nodes or layers
%--------------------------------------------------------------------------
nele_idx=unique(nele_idx);
node_idx=unique(node_idx);
siglay_idx=unique(siglay_idx);
siglev_idx=unique(siglev_idx);

RestrictDims.Name={'node' 'nele' 'siglay' 'siglev' 'time'};
RestrictDims.idx={node_idx, nele_idx, siglay_idx, siglev_idx, time_idx};

if ~isempty(varnames)
    nvarnames = length(varnames);
    for nn=1:nvarnames
        data.(varnames{nn}) = [];
    end
end

%--------------------------------------------------------------------------
% Open netcdf file
%--------------------------------------------------------------------------
file_netcdf=fullfile(netfile_dir, file_netcdf);
filesINdir=dir(file_netcdf);
file_netcdf= fullfile(netfile_dir,filesINdir(1).name);
nc = netcdf.open(file_netcdf, 'NC_NOWRITE');
[PATHSTR,NAME,EXT] = fileparts(file_netcdf)

if ftbverbose
        fprintf('NetCDF file %s opened successfully.\n', NAME)
end
% Get information from netcdf file
info=ncinfo(file_netcdf);
% Extract all possible dimensions in file
DimsAll=info.Dimensions;
% Extract variable names in  nc file
Vars=struct2cell(info.Variables);
vars = squeeze(Vars(1,:,:));

%--------------------------------------------------------------------------
% Find variable Itime
%--------------------------------------------------------------------------
if ftbverbose
    fprintf('Using date conversion of +678942 days to go from FVCOM time (Modified Julian Day) to MATLAB time.\n')
end
time_offset = 678942;
idx=find(strcmpi(cat(1,{DimsAll.Name}),'time'));
last_entry=DimsAll(idx).Length;
Itime=[];Itime2=[];
% tic
try
    Itime.idx=find(strcmpi(vars,'Itime'));
    Itime.ID=netcdf.inqVarID(nc,'Itime');
    Itime.Data(1)  = netcdf.getVar(nc,Itime.ID,0,1,'int32');
    Itime.Data(2)  = netcdf.getVar(nc,Itime.ID,last_entry-2,1,'int32');
    Itime2.Data(1)  = netcdf.getVar(nc,Itime.ID+1,0,1,'int32');
    Itime2.Data(2)  = netcdf.getVar(nc,Itime.ID+1,last_entry-2,1,'int32');

    [start_d(1),end_d(1)] = deal(double(Itime.Data(1))+time_offset,double(Itime.Data(end))+time_offset);
    [start_d(2),end_d(2)] = deal(double(Itime2.Data(1)),double(Itime2.Data(end)));

    start_date=sum(start_d.*[1 1/(24*60*60*1000)]);     %hkj missing 1000 inserted
    end_date = sum(end_d.*[1 1/(24*60*60*1000)]);       %hkj missing 1000 inserted
    var_time =  netcdf.getVar(nc,Itime.ID,[0],[min(last_entry,10)],'double')+time_offset+...
        netcdf.getVar(nc,Itime.ID+1,0,min(last_entry,10),'double')./(24*600*6000) ;

    DeltaT=median(diff(var_time));
    var_time = start_date:DeltaT:(end_date-DeltaT);

catch me
    if ftbverbose
        warning('No ''Itime'' and/or ''Itime2'' variables, using less precise ''time'' instead.\n(%s)\n', me.message)
    end
    Itime.idx=find(strcmpi(vars,'time'));
    Itime.ID=netcdf.inqVarID(nc,'time');
    Itime.Data(1)  = netcdf.getVar(nc,Itime.ID,0,1,'double');
    Itime.Data(2)  = netcdf.getVar(nc,Itime.ID,last_entry-1,1,'double');
    [start_date,end_date] = deal(Itime.Data(1)+time_offset,Itime.Data(end)+time_offset);
    DeltaT=(end_date-start_date)./last_entry;
    var_time = start_date:DeltaT:(end_date-DeltaT);
end
% toc
if length(all_data) == 2
    req_st = datenum(all_data{1},'dd/mm/yy HH:MM:SS');
    req_end = datenum(all_data{2},'dd/mm/yy HH:MM:SS');
else
    req_st = start_date;
    req_end =end_date;
end
time_idx = find(req_st <= var_time &   var_time <= req_end );
time_idx = time_idx(1:timestrd:end);
% Add correct time_idx to RestrictDims
RestrictDims.idx{end}=time_idx;
if ftbverbose
    fprintf('Start and end of file: %s - %s\n', datestr(start_date), datestr(end_date))
end

%--------------------------------------------------------------------------
% Return information about file to the screen
%--------------------------------------------------------------------------

if ftbverbose
    fprintf('Possible variables to extract are:\n')
end
for ii = 1:length(vars)
    if ftbverbose
        fprintf(' %s\n', vars{ii})
    end
end
if isempty(varnames)
    data = 0;
    netcdf.close(nc)
    error('Stopping. Choose a variable from the list above.')
end

%--------------------------------------------------------------------------
% Re-organise RestrictDims to follow order of dimensions in nc file from
% FVCOM
%--------------------------------------------------------------------------
cc=1;
for dd=1:length(DimsAll)
    idx=find(strcmpi(RestrictDims.Name,DimsAll(dd).Name));
    if ~isempty(idx)
        TEMP{cc}=RestrictDims.Name{idx};
        TEMPidx{cc}=RestrictDims.idx{idx};
        cc=cc+1;
    end
end
RestrictDims.Name = TEMP;
RestrictDims.idx = TEMPidx;
clear TEMP TEMPidx

%--------------------------------------------------------------------------
% Start Processing extraction of data from NC file
%--------------------------------------------------------------------------
selection=[];
for aa=1:length(varnames)
    selection.(varnames{aa}).start=-1;
    selection.(varnames{aa}).count=-1;
    %----------------------------------------------------------------------
    % Extract number of dimensions, lengths and names of all variables
    %----------------------------------------------------------------------
% tic
    if ftbverbose
        fprintf('Processing variable %s: ', varnames{aa})
    end
    % Tidy up the previous iteration's variables so we don't get confused.
    clear dimName dimLength

    TF = strcmpi(varnames{aa},vars);
    if ~isempty(find(TF));
        varidx(aa) = find(TF);
        TF = sum(TF);
        dimens=ndims(aa);
    else
        netcdf.close(nc)
        varargout{1} = 0;
        if ftbverbose; fprintf('\n'); end
        error('Variable %s NOT found in file. Stopping. Check input variable names.', varnames{aa})
    end
    varID=netcdf.inqVarID(nc,vars{varidx(aa)});

    [name,xtype,dimids,natts] = netcdf.inqVar(nc,varID);
    dimens=length(dimids);

    for dd=1:length(dimids)
        [dimName{dd}, dimLength(dd)] = netcdf.inqDim(nc,dimids(dd));
        if ftbverbose
            if dd == 1
                if length(dimids) == 1
                    if ftbverbose
                        fprintf('%i dimension: %s ', dimens, dimName{dd})
                    end
                else
                    if ftbverbose
                        fprintf('%i dimensions: %s ', dimens, dimName{dd})
                    end
                end
            else
                if ftbverbose
                    fprintf('%s ', dimName{dd})
                end
            end
        end
    end
    if ftbverbose; fprintf('\n'); end

    %----------------------------------------------------------------------
    % Get the data!
    %----------------------------------------------------------------------

    switch dimens
        case 1
            % only one dimension present in variable
            switch dimName{1}
                case 'time'
                    if time_idx>=0
                        % Only restrict data on access if dimension is TIME

                        % hkj it appears the first value in matlab netcdf
                        % interface is 0.
                        % hkj time_idx(1) CORRECTED TO time_idx(1)-1.
                        eval([varnames{aa},'=netcdf.getVar(nc,varID,time_idx(1)-1,length(time_idx),timestrd,''double'');'])
                    end
                case 'nele'
                    eval([varnames{aa},'=netcdf.getVar(nc,varID,''double'');'])
                    if nele_idx>=0
                        eval([varnames{aa},' = ',varnames{aa},'(nele_idx);'])
                    end
                case 'node'
                    eval([varnames{aa},'=netcdf.getVar(nc,varID,''double'');'])
                    if node_idx>=0
                        eval([varnames{aa},' = ',varnames{aa},'(node_idx);'])
                    end
                otherwise
                    if ftbverbose
                        fprintf('Unkown dimension for variable %s. Skipping to next one in function call.\n', name);
                    end
            end
        otherwise
            % identified dimensions to restrict
            do_restrict=zeros(size(dimName));
            dimidx=nan(size(dimName));
            clear start count stride
            for dd=1:length(dimName)
                start.(dimName{dd})=[];
                count.(dimName{dd})=[];
                stride.(dimName{dd})=[];
                test=find(strcmpi(RestrictDims.Name,dimName{dd}));
                if ~isempty(test); dimidx(dd)=test; end
            end
            % create start index for dimensions of the variable to
            % access
            if any(isfinite(dimidx))
                % we have at least two valid dimension indices, proceed
                for dd=1:length(dimidx)
                    % restrict time as range but node and nele dims are
                    % considered as stations rather than ranges.
                    % if restriction is not -1 then select specified
                    % indices otherwise read all
                    if ~isnan(dimidx(dd)) && RestrictDims.idx{dimidx(dd)}(1)>=0
                        if (strcmpi(dimName(dd),'time'))
                            start.(dimName{dd})=RestrictDims.idx{dimidx(dd)}(1)-1;
                            count.(dimName{dd})=length(RestrictDims.idx{dimidx(dd)});
                            stride.(dimName{dd})=timestrd;

                        else
                            for ss=1:length(RestrictDims.idx{dimidx(dd)})
                                start.(dimName{dd})(ss)=RestrictDims.idx{dimidx(dd)}(ss)-1;
                                count.(dimName{dd})(ss)=1;
                                stride.(dimName{dd})=1;
                            end
                        end
                        do_restrict(dd)=1;
                    else
                        start.(dimName{dd})=0;
                        count.(dimName{dd})=dimLength(dd);
                        stride.(dimName{dd})=1;
                    end
                end
            else
                if ftbverbose
                    fprintf('Wrong selection of dimensions to extract.\nExtracting all values in current variable.\n');
                end
            end
            %
            %             eval([varnames{aa},'=netcdf.getVar(nc,varID,start,count,''double'');'])
            cc_names=fieldnames(count);
            clear read_start read_count read_stride
            switch sum(do_restrict) % there are dimensions to restrict
                case 1 % only one dimension to restrict
                    switch find(do_restrict) % find position of restrictive variable
                        case 1 % restrict the first variable
                            % but the variable can have more than 2 dimensions
                            switch dimens
                                % initialise variable
                                case 2
                                    rr=[min(sum(count.(cc_names{1})),dimLength(1)) min(sum(count.(cc_names{2})),dimLength(2))];
                                case 3
                                    rr=[min(sum(count.(cc_names{1})),dimLength(1)),...
                                        min(sum(count.(cc_names{2})),dimLength(2)),...
                                        min(sum(count.(cc_names{3})),dimLength(3))];
                            end

                            eval([varnames{aa},'=nan(rr);'])
                            % reorganize start and count arrays
                            read_start(find(~do_restrict))=start.(cc_names{find(~do_restrict)});
                            read_count(find(~do_restrict))=count.(cc_names{find(~do_restrict)});
                            read_stride(find(~do_restrict))=stride.(cc_names{find(~do_restrict)});

                            for cc=1:length(start.(cc_names{find(do_restrict)}))
                                read_start(find(do_restrict))=start.(cc_names{find(do_restrict)})(cc);
                                read_count(find(do_restrict))=count.(cc_names{find(do_restrict)})(cc);
                                read_stride(find(do_restrict))=stride.(cc_names{find(do_restrict)});

                                var_dump=netcdf.getVar(nc,varID,read_start,read_count,read_stride,'double');

                                eval([varnames{aa},'(cc,:)=var_dump;'])
                                clear var_dump
                            end
                        case 2 % restrict the second variable (ie depth)
                            % but the variable can have more than 2 dimensions
                            switch dimens
                                % initialise variable
                                case 2
                                    rr=[min(sum(count.(cc_names{1})),dimLength(1)) min(sum(count.(cc_names{2})),dimLength(2))];
                                case 3
                                    rr=[min(sum(count.(cc_names{1})),dimLength(1)),...
                                        min(sum(count.(cc_names{2})),dimLength(2)),...
                                        min(sum(count.(cc_names{3})),dimLength(3))];
                            end

                            eval([varnames{aa},'=nan(rr);'])
                            % reorganize start and count arrays
                            read_start(find(~do_restrict))=start.(cc_names{find(~do_restrict)});
                            read_count(find(~do_restrict))=count.(cc_names{find(~do_restrict)});
                            read_stride(find(~do_restrict))=stride.(cc_names{find(~do_restrict)});

                            for cc=1:length(start.(cc_names{logical(do_restrict)}))
                                read_start(find(do_restrict))=start.(cc_names{find(do_restrict)})(cc);
                                read_count(find(do_restrict))=count.(cc_names{find(do_restrict)})(cc);
                                read_stride(find(do_restrict))=stride.(cc_names{find(do_restrict)});
                                var_dump=netcdf.getVar(nc,varID,read_start,read_count,read_stride,'double');
                                try
                                    eval([varnames{aa},'(:,cc)=var_dump;'])
                                catch
                                    eval([varnames{aa},'(:,:,cc)=var_dump;'])

                                end
                                clear var_dump
                            end
                        case 3 % restrict the second variable (ie depth)
                            % but the variable needs to have at least 3 dimensions
                            rr=[min(sum(count.(cc_names{1})),dimLength(1)),...
                                min(sum(count.(cc_names{2})),dimLength(2)),...
                                min(sum(count.(cc_names{3})),dimLength(3))];

                            eval([varnames{aa},'=nan(rr);'])
                            % reorganize start and count arrays
                            % There are now 2 unrestricted dimensions
                            for tt=find(~do_restrict)
                                read_start(tt)=start.(cc_names{tt});
                                read_count(tt)=count.(cc_names{tt});
                                read_stride(tt)=stride.(cc_names{tt});

                            end

                            % check if time is one of them
                            if ~isempty(find(dimidx==5))
                                do_time = find(dimidx==5); % 5 is the index for time
                                % reorganize start and count arrays
                                read_start(do_time)=start.(cc_names{do_time});
                                read_count(do_time)=count.(cc_names{do_time});
                                read_stride(do_time)=stride.(cc_names{do_time});
                                eval([varnames{aa},'=netcdf.getVar(nc,varID,read_start,read_count,read_stride,''double'');'])
                            else % we are looking at stations or depth layers
                                for cc=1:length(start.(cc_names{(do_restrict)}))
                                    read_start(find(do_restrict))=start.(cc_names{find(do_restrict)})(cc);
                                    read_count(find(do_restrict))=count.(cc_names{find(do_restrict)})(cc);
                                    read_stride(find(do_restrict))=stride.(cc_names{find(do_restrict)});
                                    var_dump=netcdf.getVar(nc,varID,read_start,read_count,read_stride,'double');

                                    switch dimName(find(do_restrict))
                                        case 'node' | 'nele'
                                            eval([varnames{aa},'(cc,:,:)=var_dump;'])
                                        case 'siglay' | 'siglev'
                                            eval([varnames{aa},'(:,cc,:)=var_dump;'])
                                    end
                                    clear var_dump
                                end

                            end
                    end
                    eval(['selection.',varnames{aa},'.start=start;'])
                    eval(['selection.',varnames{aa},'.count=count;'])

                case 2 % Two dimension to restrict!
                    % but the variable can have more than 2 dimensions
                    switch dimens
                        % initialise variable
                        case 2
                            rr=[min(sum(count.(cc_names{1})),dimLength(1)) min(sum(count.(cc_names{2})),dimLength(2))];
                        case 3
                            rr=[min(sum(count.(cc_names{1})),dimLength(1)),...
                                min(sum(count.(cc_names{2})),dimLength(2)),...
                                min(sum(count.(cc_names{3})),dimLength(3))];
                    end

                    eval([varnames{aa},'=nan(rr);'])
                    % check if time is one of them
                    if ~isempty(find(dimidx==5))
                        do_time = find(dimidx==5); % 5 is the index for time
                        % reorganize start and count arrays
                        read_start(do_time)=start.(cc_names{do_time});
                        read_count(do_time)=count.(cc_names{do_time});
                        read_stride(do_time)=stride.(cc_names{do_time});
                        % search for the non_restrictive variable
                        %                         cc=1
                        %                         while ~(length( start.(cc_names{cc}))==1);cc=cc+1;end
                        % esto esta mal.... tengo que incluir otra opcion por si tenemos una
                        % variable de dos dimensiones donde los dos son restrictivas....
                        cc=find(~do_restrict);
                        if isempty(cc);cc=length(cc_names);end
                        read_start(cc)=start.(cc_names{cc});
                        read_count(cc)=count.(cc_names{cc});
                        read_stride(cc)=stride.(cc_names{cc});
                        do_other = setdiff(dimidx,[dimidx(cc),5]) ; % one of these is also restrictive...
                        do_other=find(dimidx==do_other);

                        for cc=1:length(start.(cc_names{do_other}))
                            read_start(do_other)=start.(cc_names{do_other})(cc);
                            read_count(do_other)=count.(cc_names{do_other})(cc);
                            read_stride(do_other)=stride.(cc_names{do_other});
                            var_dump=netcdf.getVar(nc,varID,read_start,read_count,read_stride,'double');
                            switch do_other
                                case 1
                                    eval([varnames{aa},'(cc,:,:)=var_dump;'])
                                case 2
                                    eval([varnames{aa},'(:,cc,:)=var_dump;'])
                                case 3
                                    eval([varnames{aa},'(:,:,cc)=var_dump;'])
                            end
                            clear var_dump
                        end
                    else % time is not one of them so we need to restrict both variables...
                        % in this case it doesn't really matter
                        % which one we restrict firts...

                        for kk=1:length(start.(cc_names{1}))
                            % reorganize start and count arrays
                            read_start(1)=start.(cc_names{1})(kk);
                            read_count(1)=count.(cc_names{1})(kk);
                            read_stride(1)=stride.(cc_names{1});
                            for cc=1:length(start.(cc_names{2}))
                                read_start(2)=start.(cc_names{2})(cc);
                                read_count(2)=count.(cc_names{2})(cc);
                                read_stride(2)=stride.(cc_names{2});
                                var_dump=netcdf.getVar(nc,varID,read_start,read_count,read_stride,'double');

                                eval([varnames{aa},'(kk,cc)=var_dump;'])
                                clear var_dump
                            end

                        end

                    end

                    eval(['selection.',varnames{aa},'.start=start;'])
                    eval(['selection.',varnames{aa},'.count=count;'])

                case 3 % three dimension to restrict!
                    % but the variable can have more than 2 dimensions
                    switch dimens
                        % initialise variable
                        case 2
                            rr=[min(sum(count.(cc_names{1})),dimLength(1)) min(sum(count.(cc_names{2})),dimLength(2))];
                        case 3
                            rr=[min(sum(count.(cc_names{1})),dimLength(1)),...
                                min(sum(count.(cc_names{2})),dimLength(2)),...
                                min(sum(count.(cc_names{3})),dimLength(3))];
                    end

                    eval([varnames{aa},'=nan(rr);'])
                    % check if time is one of them
                    if isempty(find(dimidx==5));disp('This won''t work, try again');return;end
                    do_time = find(dimidx==5); % 5 is the index for time
                    % reorganize start and count arrays
                    read_start(do_time)=start.(cc_names{do_time});
                    read_count(do_time)=count.(cc_names{do_time});
                    read_stride(do_time)=stride.(cc_names{do_time});

                    % search for the non_restrictive variable
                    %                         cc=1
                    %                         while ~(length( start.(cc_names{cc}))==1);cc=cc+1;end
                    % esto esta mal.... tengo que incluir otra opcion por si tenemos una
                    % variable de dos dimensiones donde los dos son restrictivas....
                    [~,do_other] = setdiff(dimidx,[dimidx(do_time)]) ; % these are also restrictive and are not time...
                    if length(count.(cc_names{do_other(1)})) <length(count.(cc_names{do_other(2)}))
                        do_one=do_other(1);do_two=do_other(2);
                    else
                        do_one=do_other(2);do_two=do_other(1);
                    end

                    for cc=1:length(start.(cc_names{do_one}))
                        read_start(do_one)=start.(cc_names{do_one})(cc);
                        read_count(do_one)=count.(cc_names{do_one})(cc);
                        read_stride(do_one)=stride.(cc_names{do_one});

                        for pp=1:length(start.(cc_names{do_two}))
                            read_start(do_two)=start.(cc_names{do_two})(pp);
                            read_count(do_two)=count.(cc_names{do_two})(pp);
                            read_stride(do_two)=stride.(cc_names{do_two});

                            var_dump=netcdf.getVar(nc,varID,read_start,read_count,read_stride,'double');
                            eval([varnames{aa},'(pp,cc,:)=var_dump;'])
                        end
                        clear var_dump
                    end
                    eval(['selection.',varnames{aa},'.start=start;'])
                    eval(['selection.',varnames{aa},'.count=count;'])
                case 0 % there are NO dimensions to restrict and 3 dimensions haven't been coded yet!!

                    for nn=1:length(cc_names)
                        read_start(nn)=start.(cc_names{nn});
                        read_count(nn)=count.(cc_names{nn});
                         read_stride(nn)=stride.(cc_names{nn});
                    end
                    eval([varnames{aa},'=netcdf.getVar(nc,varID,read_start,read_count,read_stride,''double'');'])
                    eval(['selection.',varnames{aa},'.start=start;'])
                    eval(['selection.',varnames{aa},'.count=count;'])

            end
    end
    eval(['data.(varnames{aa}) = ',varnames{aa},';'])
    eval(['clear ',varnames{aa}])
%     toc
end

%--------------------------------------------------------------------------
% Tidy up, finish and return data
%--------------------------------------------------------------------------

netcdf.close(nc)

if ftbverbose
    fprintf('end   : %s \n', subname)
end
=======
function [data,selection] = read_netCDF_FVCOM(varargin)
% Function to extract data from a Netcdf file output from FVCOM.
%
% data = read_netCDF_FVCOM(varargin)
%
% DESCRIPTION:
%    Function to extract data from a netCDF file output from FVCOM. Outputs
%    data in cell array.
%
% INPUT [keyword pairs]:
%   Options are passed in pairs.
%
%   The list of keywords is:
%       - 'time'
%       - 'data_dir'
%       - 'file_netcdf'
%       - 'varnames'
%       - 'nele_idx'
%       - 'node_idx'
%       - 'siglay_idx'
%       - 'siglev_idx'
%
%   'time' - {'30/01/06 00:00:00', '01/02/06 23:00:00'} or -1 to extract
%   all times.
%
%   'data_dir' - '/home/fvcom/results/...' directory where netCDF file is.
%   Default value is ../fvcom_postproc/netcdf
%
%   'file_netcdf' - 'filename.nc'. Default value is '*.nc', but it only
%   access the first file in alphabetical order in the directory.
%
%   'varnames' - Cell array of variable names to read from the netCDF file.
%   The variables need to exist in the file but they are case insensitive.
%   Choose FVCOM output variable names. For example:
%       - 'Itime'
%       - 'Itime2'
%       - 'xc'
%       - 'yc'
%       - 'art1'
%       - 'art2'
%       - 'h'
%       - 'siglay'
%       - 'siglev'
%       - 'nv'
%       - 'zeta'
%       - 'ua'
%       - 'va'
%   The complete list for a given file is given by running this script with
%   varnames set to [].
%
%   The variables can be restricted in five possible dimensions:
%       - 'node_idx'
%       - 'nele_idx'
%       - 'siglev_idx'
%       - 'siglay_idx'
%       - 'time_idx'
%   Default values cause the script to extract all available data for all
%   possible dimensions. No checks are done on the bounds of each dimension
%   so make sure you choose them right!
%
% OUTPUT:
%    data = struct with fields whose names match those from the list of
%    input variables extracted ('varnames').
%
% EXAMPLE USAGE
%   vars = {'Times', 'xc', 'yc', 'h', 'siglay', 'nv', 'zeta', 'ua', 'va'};
%   date_range = {'30/01/06 00:00:00', '15/02/06 23:00:00'};
%   node_idx = [10:30, 40:50]; % zero referenced!
%   data_dir = '/home/fvcom/results/output/';
%   FVCOM = read_netCDF_FVCOM('data_dir', data_dir, ...
%       'file_netcdf', 'casename_0001.nc', ...
%       'time', date_range, ...
%       'siglev_idx', 1, ...
%       'node_idx', node_idx, ...
%       'varnames', vars);
%
% BUGS:
%   - When loading all times with the argument pair:
%       'time', -1
%     the returned time series is nt - 1 (where nt is the number of time
%     steps in the netCDF file). Not sure where this is broken, but
%     probably around line 377.
%
% Author(s):
%   Ricardo Torres - Plymouth Marine Laboratory 2012
%   Hakeem Johnson - CH2M
%   Pierre Cazenave - Plymouth Marine Laboratory
%
% Revision history:
%   v0 March 2012
%   2014-03-06 - Add the global verbose flag. Also tidy up the help a bit.
%   Also change some verbose statements to use fprintf instead of disp for
%   better control over formatting. Also fixed a bug where if a 2D array
%   was requested after a 3D array, the 2D array would cause the function
%   to crash (because it was using a 3D index for getVar).
%   2014-08-20 - Complete the functionality to be able to slice the data
%   along any dimension (siglay, time, node etc.).
%   2014-10-17 - Fix ability to slice with any combination of space
%   (horizontal and vertical) and time.
%
%==========================================================================

global ftbverbose
subname = 'read_netCDF_FVCOM';

if ftbverbose
    fprintf('\nbegin : %s \n', subname)
end

%--------------------------------------------------------------------------
%  Parse input arguments
%--------------------------------------------------------------------------

params_opts = {'time', 'data_dir', 'file_netcdf', 'varnames', 'nele_idx', ...
    'node_idx', 'siglay_idx', 'siglev_idx', 'timestride'};

if ftbverbose
    fprintf('Input parameters being used are:\n')
end
var_in_list = {'all_data', 'netfile_dir', 'file_netcdf', 'varnames', ...
    'nele_idx', 'node_idx', 'siglay_idx', 'siglev_idx', 'timestrd'};
all_data = 1;
netfile_dir = '../fvcom_postproc/netcdf';
file_netcdf='*.nc';
siglay_idx=-1;
siglev_idx=-1;
nele_idx=-1;
node_idx=-1;
time_idx=-1;
varnames={};
timestrd=1;
for aa=1:2:nargin
    res=strcmp(varargin(aa),params_opts);
    if sum(res)
        eval([var_in_list{res},' = varargin{aa+1};'])
        if ftbverbose
            fprintf(' %s\n', params_opts{res})
        end
    end
end

%--------------------------------------------------------------------------
% Sort (and remove repeats) for all indices elements, nodes or layers
%--------------------------------------------------------------------------
nele_idx=unique(nele_idx);
node_idx=unique(node_idx);
siglay_idx=unique(siglay_idx);
siglev_idx=unique(siglev_idx);

RestrictDims.Name={'node' 'nele' 'siglay' 'siglev' 'time'};
RestrictDims.idx={node_idx, nele_idx, siglay_idx, siglev_idx, time_idx};

if ~isempty(varnames)
    nvarnames = length(varnames);
    for nn=1:nvarnames
        data.(varnames{nn}) = [];
    end
end

%--------------------------------------------------------------------------
% Open netcdf file
%--------------------------------------------------------------------------
file_netcdf=fullfile(netfile_dir, file_netcdf);
filesINdir=dir(file_netcdf);
file_netcdf= fullfile(netfile_dir,filesINdir(1).name);
nc = netcdf.open(file_netcdf, 'NC_NOWRITE');

if ftbverbose
    if length(file_netcdf) > 50
        % Truncate output file name to display.
        fprintf('NetCDF file ...%s opened successfully.\n', file_netcdf(end-70:end))
    else
        fprintf('NetCDF file %s opened successfully.\n', file_netcdf)
    end
end
% Get information from netcdf file
info=ncinfo(file_netcdf);
% Extract all possible dimensions in file
DimsAll=info.Dimensions;
% Extract variable names in  nc file
Vars=struct2cell(info.Variables);
vars = squeeze(Vars(1,:,:));

%--------------------------------------------------------------------------
% Find variable Itime
%--------------------------------------------------------------------------
if ftbverbose
    fprintf('Using date conversion of +678942 days to go from FVCOM time (Modified Julian Day) to MATLAB time.\n')
end
time_offset = 678942;
idx=find(strcmpi(cat(1,{DimsAll.Name}),'time'));
last_entry=DimsAll(idx).Length;
Itime=[];Itime2=[];
% tic
try
    Itime.idx=find(strcmpi(vars,'Itime'));
    Itime.ID=netcdf.inqVarID(nc,'Itime');
    Itime.Data(1)  = netcdf.getVar(nc,Itime.ID,0,1,'int32');
    Itime.Data(2)  = netcdf.getVar(nc,Itime.ID,last_entry-1,1,'int32');
    Itime2.Data(1)  = netcdf.getVar(nc,Itime.ID+1,0,1,'int32');
    Itime2.Data(2)  = netcdf.getVar(nc,Itime.ID+1,last_entry-1,1,'int32');

    [start_d(1),end_d(1)] = deal(double(Itime.Data(1))+time_offset,double(Itime.Data(end))+time_offset);
    [start_d(2),end_d(2)] = deal(double(Itime2.Data(1)),double(Itime2.Data(end)));

    start_date=sum(start_d.*[1 1/(24*60*60*1000)]);     %hkj missing 1000 inserted
    end_date = sum(end_d.*[1 1/(24*60*60*1000)]);       %hkj missing 1000 inserted
    var_time =  netcdf.getVar(nc,Itime.ID,[0],[min(last_entry,10)],'double')+time_offset+...
        netcdf.getVar(nc,Itime.ID+1,0,min(last_entry,10),'double')./(24*600*6000) ;

    DeltaT=median(diff(var_time));
    var_time = start_date:DeltaT:(end_date-DeltaT);

catch me
    if ftbverbose
        warning('No ''Itime'' and/or ''Itime2'' variables, using less precise ''time'' instead.\n(%s)\n', me.message)
    end
    Itime.idx=find(strcmpi(vars,'time'));
    Itime.ID=netcdf.inqVarID(nc,'time');
    Itime.Data(1)  = netcdf.getVar(nc,Itime.ID,0,1,'double');
    Itime.Data(2)  = netcdf.getVar(nc,Itime.ID,last_entry-1,1,'double');
    [start_date,end_date] = deal(Itime.Data(1)+time_offset,Itime.Data(end)+time_offset);
    DeltaT=(end_date-start_date)./last_entry;
    var_time = start_date:DeltaT:(end_date-DeltaT);
end
% toc
if length(all_data) == 2
    req_st = datenum(all_data{1},'dd/mm/yy HH:MM:SS');
    req_end = datenum(all_data{2},'dd/mm/yy HH:MM:SS');
else
    req_st = start_date;
    req_end =end_date;
end
time_idx = find(req_st <= var_time &   var_time <= req_end );
time_idx = time_idx(1:timestrd:end);
% Add correct time_idx to RestrictDims
RestrictDims.idx{end}=time_idx;
if ftbverbose
    fprintf('Start and end of file: %s - %s\n', datestr(start_date), datestr(end_date))
end

%--------------------------------------------------------------------------
% Return information about file to the screen
%--------------------------------------------------------------------------

if ftbverbose
    fprintf('Possible variables to extract are:\n')
end
for ii = 1:length(vars)
    if ftbverbose
        fprintf(' %s\n', vars{ii})
    end
end
if isempty(varnames)
    data = 0;
    netcdf.close(nc)
    error('Stopping. Choose a variable from the list above.')
end

%--------------------------------------------------------------------------
% Re-organise RestrictDims to follow order of dimensions in nc file from
% FVCOM
%--------------------------------------------------------------------------
cc=1;
for dd=1:length(DimsAll)
    idx=find(strcmpi(RestrictDims.Name,DimsAll(dd).Name));
    if ~isempty(idx)
        TEMP{cc}=RestrictDims.Name{idx};
        TEMPidx{cc}=RestrictDims.idx{idx};
        cc=cc+1;
    end
end
RestrictDims.Name = TEMP;
RestrictDims.idx = TEMPidx;
clear TEMP TEMPidx

%--------------------------------------------------------------------------
% Start Processing extraction of data from NC file
%--------------------------------------------------------------------------
selection=[];
for aa=1:length(varnames)
    selection.(varnames{aa}).start=-1;
    selection.(varnames{aa}).count=-1;
    %----------------------------------------------------------------------
    % Extract number of dimensions, lengths and names of all variables
    %----------------------------------------------------------------------
% tic
    if ftbverbose
        fprintf('Processing variable %s: ', varnames{aa})
    end
    % Tidy up the previous iteration's variables so we don't get confused.
    clear dimName dimLength

    TF = strcmpi(varnames{aa},vars);
    if ~isempty(find(TF));
        varidx(aa) = find(TF);
        TF = sum(TF);
        dimens=ndims(aa);
    else
        netcdf.close(nc)
        varargout{1} = 0;
        if ftbverbose; fprintf('\n'); end
        error('Variable %s NOT found in file. Stopping. Check input variable names.', varnames{aa})
    end
    varID=netcdf.inqVarID(nc,vars{varidx(aa)});

    [name,xtype,dimids,natts] = netcdf.inqVar(nc,varID);
    dimens=length(dimids);

    for dd=1:length(dimids)
        [dimName{dd}, dimLength(dd)] = netcdf.inqDim(nc,dimids(dd));
        if ftbverbose
            if dd == 1
                if length(dimids) == 1
                    if ftbverbose
                        fprintf('%i dimension: %s ', dimens, dimName{dd})
                    end
                else
                    if ftbverbose
                        fprintf('%i dimensions: %s ', dimens, dimName{dd})
                    end
                end
            else
                if ftbverbose
                    fprintf('%s ', dimName{dd})
                end
            end
        end
    end
    if ftbverbose; fprintf('\n'); end

    %----------------------------------------------------------------------
    % Get the data!
    %----------------------------------------------------------------------

    switch dimens
        case 1
            % only one dimension present in variable
            switch dimName{1}
                case 'time'
                    if time_idx>=0
                        % Only restrict data on access if dimension is TIME

                        % hkj it appears the first value in matlab netcdf
                        % interface is 0.
                        % hkj time_idx(1) CORRECTED TO time_idx(1)-1.
                        eval([varnames{aa},'=netcdf.getVar(nc,varID,time_idx(1)-1,length(time_idx),timestrd,''double'');'])
                    end
                case 'nele'
                    eval([varnames{aa},'=netcdf.getVar(nc,varID,''double'');'])
                    if nele_idx>=0
                        eval([varnames{aa},' = ',varnames{aa},'(nele_idx);'])
                    end
                case 'node'
                    eval([varnames{aa},'=netcdf.getVar(nc,varID,''double'');'])
                    if node_idx>=0
                        eval([varnames{aa},' = ',varnames{aa},'(node_idx);'])
                    end
                otherwise
                    if ftbverbose
                        fprintf('Unkown dimension for variable %s. Skipping to next one in function call.\n', name);
                    end
            end
        otherwise
            % identified dimensions to restrict
            do_restrict=zeros(size(dimName));
            dimidx=nan(size(dimName));
            clear start count stride
            for dd=1:length(dimName)
                start.(dimName{dd})=[];
                count.(dimName{dd})=[];
                stride.(dimName{dd})=[];
                test=find(strcmpi(RestrictDims.Name,dimName{dd}));
                if ~isempty(test); dimidx(dd)=test; end
            end
            % create start index for dimensions of the variable to
            % access
            if any(isfinite(dimidx))
                % we have at least two valid dimension indices, proceed
                for dd=1:length(dimidx)
                    % restrict time as range but node and nele dims are
                    % considered as stations rather than ranges.
                    % if restriction is not -1 then select specified
                    % indices otherwise read all
                    if ~isnan(dimidx(dd)) && RestrictDims.idx{dimidx(dd)}(1)>=0
                        if (strcmpi(dimName(dd),'time'))
                            start.(dimName{dd})=RestrictDims.idx{dimidx(dd)}(1)-1;
                            count.(dimName{dd})=length(RestrictDims.idx{dimidx(dd)});
                            stride.(dimName{dd})=timestrd;

                        else
                            for ss=1:length(RestrictDims.idx{dimidx(dd)})
                                start.(dimName{dd})(ss)=RestrictDims.idx{dimidx(dd)}(ss)-1;
                                count.(dimName{dd})(ss)=1;
                                stride.(dimName{dd})=1;
                            end
                        end
                        do_restrict(dd)=1;
                    else
                        start.(dimName{dd})=0;
                        count.(dimName{dd})=dimLength(dd);
                        stride.(dimName{dd})=1;
                    end
                end
            else
                if ftbverbose
                    fprintf('Wrong selection of dimensions to extract.\nExtracting all values in current variable.\n');
                end
            end
            %
            %             eval([varnames{aa},'=netcdf.getVar(nc,varID,start,count,''double'');'])
            cc_names=fieldnames(count);
            clear read_start read_count read_stride
            switch sum(do_restrict) % there are dimensions to restrict
                case 1 % only one dimension to restrict
                    switch find(do_restrict) % find position of restrictive variable
                        case 1 % restrict the first variable
                            % but the variable can have more than 2 dimensions
                            switch dimens
                                % initialise variable
                                case 2
                                    rr=[min(sum(count.(cc_names{1})),dimLength(1)) min(sum(count.(cc_names{2})),dimLength(2))];
                                case 3
                                    rr=[min(sum(count.(cc_names{1})),dimLength(1)),...
                                        min(sum(count.(cc_names{2})),dimLength(2)),...
                                        min(sum(count.(cc_names{3})),dimLength(3))];
                            end

                            eval([varnames{aa},'=nan(rr);'])
                            % reorganize start and count arrays
                            read_start(find(~do_restrict))=start.(cc_names{find(~do_restrict)});
                            read_count(find(~do_restrict))=count.(cc_names{find(~do_restrict)});
                            read_stride(find(~do_restrict))=stride.(cc_names{find(~do_restrict)});

                            for cc=1:length(start.(cc_names{find(do_restrict)}))
                                read_start(find(do_restrict))=start.(cc_names{find(do_restrict)})(cc);
                                read_count(find(do_restrict))=count.(cc_names{find(do_restrict)})(cc);
                                read_stride(find(do_restrict))=stride.(cc_names{find(do_restrict)});

                                var_dump=netcdf.getVar(nc,varID,read_start,read_count,read_stride,'double');

                                eval([varnames{aa},'(cc,:)=var_dump;'])
                                clear var_dump
                            end
                        case 2 % restrict the second variable (ie depth)
                            % but the variable can have more than 2 dimensions
                            switch dimens
                                % initialise variable
                                case 2
                                    rr=[min(sum(count.(cc_names{1})),dimLength(1)) min(sum(count.(cc_names{2})),dimLength(2))];
                                case 3
                                    rr=[min(sum(count.(cc_names{1})),dimLength(1)),...
                                        min(sum(count.(cc_names{2})),dimLength(2)),...
                                        min(sum(count.(cc_names{3})),dimLength(3))];
                            end

                            eval([varnames{aa},'=nan(rr);'])
                            % reorganize start and count arrays
                            read_start(find(~do_restrict))=start.(cc_names{find(~do_restrict)});
                            read_count(find(~do_restrict))=count.(cc_names{find(~do_restrict)});
                            read_stride(find(~do_restrict))=stride.(cc_names{find(~do_restrict)});

                            for cc=1:length(start.(cc_names{logical(do_restrict)}))
                                read_start(find(do_restrict))=start.(cc_names{find(do_restrict)})(cc);
                                read_count(find(do_restrict))=count.(cc_names{find(do_restrict)})(cc);
                                read_stride(find(do_restrict))=stride.(cc_names{find(do_restrict)});
                                var_dump=netcdf.getVar(nc,varID,read_start,read_count,read_stride,'double');
                                try
                                    eval([varnames{aa},'(:,cc)=var_dump;'])
                                catch
                                    eval([varnames{aa},'(:,:,cc)=var_dump;'])

                                end
                                clear var_dump
                            end
                        case 3 % restrict the second variable (ie depth)
                            % but the variable needs to have at least 3 dimensions
                            rr=[min(sum(count.(cc_names{1})),dimLength(1)),...
                                min(sum(count.(cc_names{2})),dimLength(2)),...
                                min(sum(count.(cc_names{3})),dimLength(3))];

                            eval([varnames{aa},'=nan(rr);'])
                            % reorganize start and count arrays
                            % There are now 2 unrestricted dimensions
                            for tt=find(~do_restrict)
                                read_start(tt)=start.(cc_names{tt});
                                read_count(tt)=count.(cc_names{tt});
                                read_stride(tt)=stride.(cc_names{tt});

                            end

                            % check if time is one of them
                            if ~isempty(find(dimidx==5))
                                do_time = find(dimidx==5); % 5 is the index for time
                                % reorganize start and count arrays
                                read_start(do_time)=start.(cc_names{do_time});
                                read_count(do_time)=count.(cc_names{do_time});
                                read_stride(do_time)=stride.(cc_names{do_time});
                                eval([varnames{aa},'=netcdf.getVar(nc,varID,read_start,read_count,read_stride,''double'');'])
                            else % we are looking at stations or depth layers
                                for cc=1:length(start.(cc_names{(do_restrict)}))
                                    read_start(find(do_restrict))=start.(cc_names{find(do_restrict)})(cc);
                                    read_count(find(do_restrict))=count.(cc_names{find(do_restrict)})(cc);
                                    read_stride(find(do_restrict))=stride.(cc_names{find(do_restrict)});
                                    var_dump=netcdf.getVar(nc,varID,read_start,read_count,read_stride,'double');

                                    switch dimName(find(do_restrict))
                                        case 'node' | 'nele'
                                            eval([varnames{aa},'(cc,:,:)=var_dump;'])
                                        case 'siglay' | 'siglev'
                                            eval([varnames{aa},'(:,cc,:)=var_dump;'])
                                    end
                                    clear var_dump
                                end

                            end
                    end
                    eval(['selection.',varnames{aa},'.start=start;'])
                    eval(['selection.',varnames{aa},'.count=count;'])

                case 2 % Two dimension to restrict!
                    % but the variable can have more than 2 dimensions
                    switch dimens
                        % initialise variable
                        case 2
                            rr=[min(sum(count.(cc_names{1})),dimLength(1)) min(sum(count.(cc_names{2})),dimLength(2))];
                        case 3
                            rr=[min(sum(count.(cc_names{1})),dimLength(1)),...
                                min(sum(count.(cc_names{2})),dimLength(2)),...
                                min(sum(count.(cc_names{3})),dimLength(3))];
                    end

                    eval([varnames{aa},'=nan(rr);'])
                    % check if time is one of them
                    if ~isempty(find(dimidx==5))
                        do_time = find(dimidx==5); % 5 is the index for time
                        % reorganize start and count arrays
                        read_start(do_time)=start.(cc_names{do_time});
                        read_count(do_time)=count.(cc_names{do_time});
                        read_stride(do_time)=stride.(cc_names{do_time});
                        % search for the non_restrictive variable
                        %                         cc=1
                        %                         while ~(length( start.(cc_names{cc}))==1);cc=cc+1;end
                        % esto esta mal.... tengo que incluir otra opcion por si tenemos una
                        % variable de dos dimensiones donde los dos son restrictivas....
                        cc=find(~do_restrict);
                        if isempty(cc);cc=length(cc_names);end
                        read_start(cc)=start.(cc_names{cc});
                        read_count(cc)=count.(cc_names{cc});
                        read_stride(cc)=stride.(cc_names{cc});
                        do_other = setdiff(dimidx,[dimidx(cc),5]) ; % one of these is also restrictive...
                        do_other=find(dimidx==do_other);

                        for cc=1:length(start.(cc_names{do_other}))
                            read_start(do_other)=start.(cc_names{do_other})(cc);
                            read_count(do_other)=count.(cc_names{do_other})(cc);
                            read_stride(do_other)=stride.(cc_names{do_other});
                            var_dump=netcdf.getVar(nc,varID,read_start,read_count,read_stride,'double');
                            switch do_other
                                case 1
                                    eval([varnames{aa},'(cc,:,:)=var_dump;'])
                                case 2
                                    eval([varnames{aa},'(:,cc,:)=var_dump;'])
                                case 3
                                    eval([varnames{aa},'(:,:,cc)=var_dump;'])
                            end
                            clear var_dump
                        end
                    else % time is not one of them so we need to restrict both variables...
                        % in this case it doesn't really matter
                        % which one we restrict firts...

                        for kk=1:length(start.(cc_names{1}))
                            % reorganize start and count arrays
                            read_start(1)=start.(cc_names{1})(kk);
                            read_count(1)=count.(cc_names{1})(kk);
                            read_stride(1)=stride.(cc_names{1});
                            for cc=1:length(start.(cc_names{2}))
                                read_start(2)=start.(cc_names{2})(cc);
                                read_count(2)=count.(cc_names{2})(cc);
                                read_stride(2)=stride.(cc_names{2});
                                var_dump=netcdf.getVar(nc,varID,read_start,read_count,read_stride,'double');

                                eval([varnames{aa},'(kk,cc)=var_dump;'])
                                clear var_dump
                            end

                        end

                    end

                    eval(['selection.',varnames{aa},'.start=start;'])
                    eval(['selection.',varnames{aa},'.count=count;'])

                case 3 % three dimension to restrict!
                    % but the variable can have more than 2 dimensions
                    switch dimens
                        % initialise variable
                        case 2
                            rr=[min(sum(count.(cc_names{1})),dimLength(1)) min(sum(count.(cc_names{2})),dimLength(2))];
                        case 3
                            rr=[min(sum(count.(cc_names{1})),dimLength(1)),...
                                min(sum(count.(cc_names{2})),dimLength(2)),...
                                min(sum(count.(cc_names{3})),dimLength(3))];
                    end

                    eval([varnames{aa},'=nan(rr);'])
                    % check if time is one of them
                    if isempty(find(dimidx==5));disp('This won''t work, try again');return;end
                    do_time = find(dimidx==5); % 5 is the index for time
                    % reorganize start and count arrays
                    read_start(do_time)=start.(cc_names{do_time});
                    read_count(do_time)=count.(cc_names{do_time});
                    read_stride(do_time)=stride.(cc_names{do_time});

                    % search for the non_restrictive variable
                    %                         cc=1
                    %                         while ~(length( start.(cc_names{cc}))==1);cc=cc+1;end
                    % esto esta mal.... tengo que incluir otra opcion por si tenemos una
                    % variable de dos dimensiones donde los dos son restrictivas....
                    [~,do_other] = setdiff(dimidx,[dimidx(do_time)]) ; % these are also restrictive and are not time...
                    if length(count.(cc_names{do_other(1)})) <length(count.(cc_names{do_other(2)}))
                        do_one=do_other(1);do_two=do_other(2);
                    else
                        do_one=do_other(2);do_two=do_other(1);
                    end

                    for cc=1:length(start.(cc_names{do_one}))
                        read_start(do_one)=start.(cc_names{do_one})(cc);
                        read_count(do_one)=count.(cc_names{do_one})(cc);
                        read_stride(do_one)=stride.(cc_names{do_one});

                        for pp=1:length(start.(cc_names{do_two}))
                            read_start(do_two)=start.(cc_names{do_two})(pp);
                            read_count(do_two)=count.(cc_names{do_two})(pp);
                            read_stride(do_two)=stride.(cc_names{do_two});

                            var_dump=netcdf.getVar(nc,varID,read_start,read_count,read_stride,'double');
                            eval([varnames{aa},'(pp,cc,:)=var_dump;'])
                        end
                        clear var_dump
                    end
                    eval(['selection.',varnames{aa},'.start=start;'])
                    eval(['selection.',varnames{aa},'.count=count;'])
                case 0 % there are NO dimensions to restrict and 3 dimensions haven't been coded yet!!

                    for nn=1:length(cc_names)
                        read_start(nn)=start.(cc_names{nn});
                        read_count(nn)=count.(cc_names{nn});
                         read_stride(nn)=stride.(cc_names{nn});
                    end
                    eval([varnames{aa},'=netcdf.getVar(nc,varID,read_start,read_count,read_stride,''double'');'])
                    eval(['selection.',varnames{aa},'.start=start;'])
                    eval(['selection.',varnames{aa},'.count=count;'])

            end
    end
    eval(['data.(varnames{aa}) = ',varnames{aa},';'])
    eval(['clear ',varnames{aa}])
%     toc
end

%--------------------------------------------------------------------------
% Tidy up, finish and return data
%--------------------------------------------------------------------------

netcdf.close(nc)

if ftbverbose
    fprintf('end   : %s \n', subname)
end
>>>>>>> cea37f76
<|MERGE_RESOLUTION|>--- conflicted
+++ resolved
@@ -1,4 +1,3 @@
-<<<<<<< HEAD
 function [data,selection] = read_netCDF_FVCOM(varargin)
 % Function to extract data from a Netcdf file output from FVCOM.
 %
@@ -193,9 +192,9 @@
     Itime.idx=find(strcmpi(vars,'Itime'));
     Itime.ID=netcdf.inqVarID(nc,'Itime');
     Itime.Data(1)  = netcdf.getVar(nc,Itime.ID,0,1,'int32');
-    Itime.Data(2)  = netcdf.getVar(nc,Itime.ID,last_entry-2,1,'int32');
+    Itime.Data(2)  = netcdf.getVar(nc,Itime.ID,last_entry-1,1,'int32');
     Itime2.Data(1)  = netcdf.getVar(nc,Itime.ID+1,0,1,'int32');
-    Itime2.Data(2)  = netcdf.getVar(nc,Itime.ID+1,last_entry-2,1,'int32');
+    Itime2.Data(2)  = netcdf.getVar(nc,Itime.ID+1,last_entry-1,1,'int32');
 
     [start_d(1),end_d(1)] = deal(double(Itime.Data(1))+time_offset,double(Itime.Data(end))+time_offset);
     [start_d(2),end_d(2)] = deal(double(Itime2.Data(1)),double(Itime2.Data(end)));
@@ -665,677 +664,4 @@
 
 if ftbverbose
     fprintf('end   : %s \n', subname)
-end
-=======
-function [data,selection] = read_netCDF_FVCOM(varargin)
-% Function to extract data from a Netcdf file output from FVCOM.
-%
-% data = read_netCDF_FVCOM(varargin)
-%
-% DESCRIPTION:
-%    Function to extract data from a netCDF file output from FVCOM. Outputs
-%    data in cell array.
-%
-% INPUT [keyword pairs]:
-%   Options are passed in pairs.
-%
-%   The list of keywords is:
-%       - 'time'
-%       - 'data_dir'
-%       - 'file_netcdf'
-%       - 'varnames'
-%       - 'nele_idx'
-%       - 'node_idx'
-%       - 'siglay_idx'
-%       - 'siglev_idx'
-%
-%   'time' - {'30/01/06 00:00:00', '01/02/06 23:00:00'} or -1 to extract
-%   all times.
-%
-%   'data_dir' - '/home/fvcom/results/...' directory where netCDF file is.
-%   Default value is ../fvcom_postproc/netcdf
-%
-%   'file_netcdf' - 'filename.nc'. Default value is '*.nc', but it only
-%   access the first file in alphabetical order in the directory.
-%
-%   'varnames' - Cell array of variable names to read from the netCDF file.
-%   The variables need to exist in the file but they are case insensitive.
-%   Choose FVCOM output variable names. For example:
-%       - 'Itime'
-%       - 'Itime2'
-%       - 'xc'
-%       - 'yc'
-%       - 'art1'
-%       - 'art2'
-%       - 'h'
-%       - 'siglay'
-%       - 'siglev'
-%       - 'nv'
-%       - 'zeta'
-%       - 'ua'
-%       - 'va'
-%   The complete list for a given file is given by running this script with
-%   varnames set to [].
-%
-%   The variables can be restricted in five possible dimensions:
-%       - 'node_idx'
-%       - 'nele_idx'
-%       - 'siglev_idx'
-%       - 'siglay_idx'
-%       - 'time_idx'
-%   Default values cause the script to extract all available data for all
-%   possible dimensions. No checks are done on the bounds of each dimension
-%   so make sure you choose them right!
-%
-% OUTPUT:
-%    data = struct with fields whose names match those from the list of
-%    input variables extracted ('varnames').
-%
-% EXAMPLE USAGE
-%   vars = {'Times', 'xc', 'yc', 'h', 'siglay', 'nv', 'zeta', 'ua', 'va'};
-%   date_range = {'30/01/06 00:00:00', '15/02/06 23:00:00'};
-%   node_idx = [10:30, 40:50]; % zero referenced!
-%   data_dir = '/home/fvcom/results/output/';
-%   FVCOM = read_netCDF_FVCOM('data_dir', data_dir, ...
-%       'file_netcdf', 'casename_0001.nc', ...
-%       'time', date_range, ...
-%       'siglev_idx', 1, ...
-%       'node_idx', node_idx, ...
-%       'varnames', vars);
-%
-% BUGS:
-%   - When loading all times with the argument pair:
-%       'time', -1
-%     the returned time series is nt - 1 (where nt is the number of time
-%     steps in the netCDF file). Not sure where this is broken, but
-%     probably around line 377.
-%
-% Author(s):
-%   Ricardo Torres - Plymouth Marine Laboratory 2012
-%   Hakeem Johnson - CH2M
-%   Pierre Cazenave - Plymouth Marine Laboratory
-%
-% Revision history:
-%   v0 March 2012
-%   2014-03-06 - Add the global verbose flag. Also tidy up the help a bit.
-%   Also change some verbose statements to use fprintf instead of disp for
-%   better control over formatting. Also fixed a bug where if a 2D array
-%   was requested after a 3D array, the 2D array would cause the function
-%   to crash (because it was using a 3D index for getVar).
-%   2014-08-20 - Complete the functionality to be able to slice the data
-%   along any dimension (siglay, time, node etc.).
-%   2014-10-17 - Fix ability to slice with any combination of space
-%   (horizontal and vertical) and time.
-%
-%==========================================================================
-
-global ftbverbose
-subname = 'read_netCDF_FVCOM';
-
-if ftbverbose
-    fprintf('\nbegin : %s \n', subname)
-end
-
-%--------------------------------------------------------------------------
-%  Parse input arguments
-%--------------------------------------------------------------------------
-
-params_opts = {'time', 'data_dir', 'file_netcdf', 'varnames', 'nele_idx', ...
-    'node_idx', 'siglay_idx', 'siglev_idx', 'timestride'};
-
-if ftbverbose
-    fprintf('Input parameters being used are:\n')
-end
-var_in_list = {'all_data', 'netfile_dir', 'file_netcdf', 'varnames', ...
-    'nele_idx', 'node_idx', 'siglay_idx', 'siglev_idx', 'timestrd'};
-all_data = 1;
-netfile_dir = '../fvcom_postproc/netcdf';
-file_netcdf='*.nc';
-siglay_idx=-1;
-siglev_idx=-1;
-nele_idx=-1;
-node_idx=-1;
-time_idx=-1;
-varnames={};
-timestrd=1;
-for aa=1:2:nargin
-    res=strcmp(varargin(aa),params_opts);
-    if sum(res)
-        eval([var_in_list{res},' = varargin{aa+1};'])
-        if ftbverbose
-            fprintf(' %s\n', params_opts{res})
-        end
-    end
-end
-
-%--------------------------------------------------------------------------
-% Sort (and remove repeats) for all indices elements, nodes or layers
-%--------------------------------------------------------------------------
-nele_idx=unique(nele_idx);
-node_idx=unique(node_idx);
-siglay_idx=unique(siglay_idx);
-siglev_idx=unique(siglev_idx);
-
-RestrictDims.Name={'node' 'nele' 'siglay' 'siglev' 'time'};
-RestrictDims.idx={node_idx, nele_idx, siglay_idx, siglev_idx, time_idx};
-
-if ~isempty(varnames)
-    nvarnames = length(varnames);
-    for nn=1:nvarnames
-        data.(varnames{nn}) = [];
-    end
-end
-
-%--------------------------------------------------------------------------
-% Open netcdf file
-%--------------------------------------------------------------------------
-file_netcdf=fullfile(netfile_dir, file_netcdf);
-filesINdir=dir(file_netcdf);
-file_netcdf= fullfile(netfile_dir,filesINdir(1).name);
-nc = netcdf.open(file_netcdf, 'NC_NOWRITE');
-
-if ftbverbose
-    if length(file_netcdf) > 50
-        % Truncate output file name to display.
-        fprintf('NetCDF file ...%s opened successfully.\n', file_netcdf(end-70:end))
-    else
-        fprintf('NetCDF file %s opened successfully.\n', file_netcdf)
-    end
-end
-% Get information from netcdf file
-info=ncinfo(file_netcdf);
-% Extract all possible dimensions in file
-DimsAll=info.Dimensions;
-% Extract variable names in  nc file
-Vars=struct2cell(info.Variables);
-vars = squeeze(Vars(1,:,:));
-
-%--------------------------------------------------------------------------
-% Find variable Itime
-%--------------------------------------------------------------------------
-if ftbverbose
-    fprintf('Using date conversion of +678942 days to go from FVCOM time (Modified Julian Day) to MATLAB time.\n')
-end
-time_offset = 678942;
-idx=find(strcmpi(cat(1,{DimsAll.Name}),'time'));
-last_entry=DimsAll(idx).Length;
-Itime=[];Itime2=[];
-% tic
-try
-    Itime.idx=find(strcmpi(vars,'Itime'));
-    Itime.ID=netcdf.inqVarID(nc,'Itime');
-    Itime.Data(1)  = netcdf.getVar(nc,Itime.ID,0,1,'int32');
-    Itime.Data(2)  = netcdf.getVar(nc,Itime.ID,last_entry-1,1,'int32');
-    Itime2.Data(1)  = netcdf.getVar(nc,Itime.ID+1,0,1,'int32');
-    Itime2.Data(2)  = netcdf.getVar(nc,Itime.ID+1,last_entry-1,1,'int32');
-
-    [start_d(1),end_d(1)] = deal(double(Itime.Data(1))+time_offset,double(Itime.Data(end))+time_offset);
-    [start_d(2),end_d(2)] = deal(double(Itime2.Data(1)),double(Itime2.Data(end)));
-
-    start_date=sum(start_d.*[1 1/(24*60*60*1000)]);     %hkj missing 1000 inserted
-    end_date = sum(end_d.*[1 1/(24*60*60*1000)]);       %hkj missing 1000 inserted
-    var_time =  netcdf.getVar(nc,Itime.ID,[0],[min(last_entry,10)],'double')+time_offset+...
-        netcdf.getVar(nc,Itime.ID+1,0,min(last_entry,10),'double')./(24*600*6000) ;
-
-    DeltaT=median(diff(var_time));
-    var_time = start_date:DeltaT:(end_date-DeltaT);
-
-catch me
-    if ftbverbose
-        warning('No ''Itime'' and/or ''Itime2'' variables, using less precise ''time'' instead.\n(%s)\n', me.message)
-    end
-    Itime.idx=find(strcmpi(vars,'time'));
-    Itime.ID=netcdf.inqVarID(nc,'time');
-    Itime.Data(1)  = netcdf.getVar(nc,Itime.ID,0,1,'double');
-    Itime.Data(2)  = netcdf.getVar(nc,Itime.ID,last_entry-1,1,'double');
-    [start_date,end_date] = deal(Itime.Data(1)+time_offset,Itime.Data(end)+time_offset);
-    DeltaT=(end_date-start_date)./last_entry;
-    var_time = start_date:DeltaT:(end_date-DeltaT);
-end
-% toc
-if length(all_data) == 2
-    req_st = datenum(all_data{1},'dd/mm/yy HH:MM:SS');
-    req_end = datenum(all_data{2},'dd/mm/yy HH:MM:SS');
-else
-    req_st = start_date;
-    req_end =end_date;
-end
-time_idx = find(req_st <= var_time &   var_time <= req_end );
-time_idx = time_idx(1:timestrd:end);
-% Add correct time_idx to RestrictDims
-RestrictDims.idx{end}=time_idx;
-if ftbverbose
-    fprintf('Start and end of file: %s - %s\n', datestr(start_date), datestr(end_date))
-end
-
-%--------------------------------------------------------------------------
-% Return information about file to the screen
-%--------------------------------------------------------------------------
-
-if ftbverbose
-    fprintf('Possible variables to extract are:\n')
-end
-for ii = 1:length(vars)
-    if ftbverbose
-        fprintf(' %s\n', vars{ii})
-    end
-end
-if isempty(varnames)
-    data = 0;
-    netcdf.close(nc)
-    error('Stopping. Choose a variable from the list above.')
-end
-
-%--------------------------------------------------------------------------
-% Re-organise RestrictDims to follow order of dimensions in nc file from
-% FVCOM
-%--------------------------------------------------------------------------
-cc=1;
-for dd=1:length(DimsAll)
-    idx=find(strcmpi(RestrictDims.Name,DimsAll(dd).Name));
-    if ~isempty(idx)
-        TEMP{cc}=RestrictDims.Name{idx};
-        TEMPidx{cc}=RestrictDims.idx{idx};
-        cc=cc+1;
-    end
-end
-RestrictDims.Name = TEMP;
-RestrictDims.idx = TEMPidx;
-clear TEMP TEMPidx
-
-%--------------------------------------------------------------------------
-% Start Processing extraction of data from NC file
-%--------------------------------------------------------------------------
-selection=[];
-for aa=1:length(varnames)
-    selection.(varnames{aa}).start=-1;
-    selection.(varnames{aa}).count=-1;
-    %----------------------------------------------------------------------
-    % Extract number of dimensions, lengths and names of all variables
-    %----------------------------------------------------------------------
-% tic
-    if ftbverbose
-        fprintf('Processing variable %s: ', varnames{aa})
-    end
-    % Tidy up the previous iteration's variables so we don't get confused.
-    clear dimName dimLength
-
-    TF = strcmpi(varnames{aa},vars);
-    if ~isempty(find(TF));
-        varidx(aa) = find(TF);
-        TF = sum(TF);
-        dimens=ndims(aa);
-    else
-        netcdf.close(nc)
-        varargout{1} = 0;
-        if ftbverbose; fprintf('\n'); end
-        error('Variable %s NOT found in file. Stopping. Check input variable names.', varnames{aa})
-    end
-    varID=netcdf.inqVarID(nc,vars{varidx(aa)});
-
-    [name,xtype,dimids,natts] = netcdf.inqVar(nc,varID);
-    dimens=length(dimids);
-
-    for dd=1:length(dimids)
-        [dimName{dd}, dimLength(dd)] = netcdf.inqDim(nc,dimids(dd));
-        if ftbverbose
-            if dd == 1
-                if length(dimids) == 1
-                    if ftbverbose
-                        fprintf('%i dimension: %s ', dimens, dimName{dd})
-                    end
-                else
-                    if ftbverbose
-                        fprintf('%i dimensions: %s ', dimens, dimName{dd})
-                    end
-                end
-            else
-                if ftbverbose
-                    fprintf('%s ', dimName{dd})
-                end
-            end
-        end
-    end
-    if ftbverbose; fprintf('\n'); end
-
-    %----------------------------------------------------------------------
-    % Get the data!
-    %----------------------------------------------------------------------
-
-    switch dimens
-        case 1
-            % only one dimension present in variable
-            switch dimName{1}
-                case 'time'
-                    if time_idx>=0
-                        % Only restrict data on access if dimension is TIME
-
-                        % hkj it appears the first value in matlab netcdf
-                        % interface is 0.
-                        % hkj time_idx(1) CORRECTED TO time_idx(1)-1.
-                        eval([varnames{aa},'=netcdf.getVar(nc,varID,time_idx(1)-1,length(time_idx),timestrd,''double'');'])
-                    end
-                case 'nele'
-                    eval([varnames{aa},'=netcdf.getVar(nc,varID,''double'');'])
-                    if nele_idx>=0
-                        eval([varnames{aa},' = ',varnames{aa},'(nele_idx);'])
-                    end
-                case 'node'
-                    eval([varnames{aa},'=netcdf.getVar(nc,varID,''double'');'])
-                    if node_idx>=0
-                        eval([varnames{aa},' = ',varnames{aa},'(node_idx);'])
-                    end
-                otherwise
-                    if ftbverbose
-                        fprintf('Unkown dimension for variable %s. Skipping to next one in function call.\n', name);
-                    end
-            end
-        otherwise
-            % identified dimensions to restrict
-            do_restrict=zeros(size(dimName));
-            dimidx=nan(size(dimName));
-            clear start count stride
-            for dd=1:length(dimName)
-                start.(dimName{dd})=[];
-                count.(dimName{dd})=[];
-                stride.(dimName{dd})=[];
-                test=find(strcmpi(RestrictDims.Name,dimName{dd}));
-                if ~isempty(test); dimidx(dd)=test; end
-            end
-            % create start index for dimensions of the variable to
-            % access
-            if any(isfinite(dimidx))
-                % we have at least two valid dimension indices, proceed
-                for dd=1:length(dimidx)
-                    % restrict time as range but node and nele dims are
-                    % considered as stations rather than ranges.
-                    % if restriction is not -1 then select specified
-                    % indices otherwise read all
-                    if ~isnan(dimidx(dd)) && RestrictDims.idx{dimidx(dd)}(1)>=0
-                        if (strcmpi(dimName(dd),'time'))
-                            start.(dimName{dd})=RestrictDims.idx{dimidx(dd)}(1)-1;
-                            count.(dimName{dd})=length(RestrictDims.idx{dimidx(dd)});
-                            stride.(dimName{dd})=timestrd;
-
-                        else
-                            for ss=1:length(RestrictDims.idx{dimidx(dd)})
-                                start.(dimName{dd})(ss)=RestrictDims.idx{dimidx(dd)}(ss)-1;
-                                count.(dimName{dd})(ss)=1;
-                                stride.(dimName{dd})=1;
-                            end
-                        end
-                        do_restrict(dd)=1;
-                    else
-                        start.(dimName{dd})=0;
-                        count.(dimName{dd})=dimLength(dd);
-                        stride.(dimName{dd})=1;
-                    end
-                end
-            else
-                if ftbverbose
-                    fprintf('Wrong selection of dimensions to extract.\nExtracting all values in current variable.\n');
-                end
-            end
-            %
-            %             eval([varnames{aa},'=netcdf.getVar(nc,varID,start,count,''double'');'])
-            cc_names=fieldnames(count);
-            clear read_start read_count read_stride
-            switch sum(do_restrict) % there are dimensions to restrict
-                case 1 % only one dimension to restrict
-                    switch find(do_restrict) % find position of restrictive variable
-                        case 1 % restrict the first variable
-                            % but the variable can have more than 2 dimensions
-                            switch dimens
-                                % initialise variable
-                                case 2
-                                    rr=[min(sum(count.(cc_names{1})),dimLength(1)) min(sum(count.(cc_names{2})),dimLength(2))];
-                                case 3
-                                    rr=[min(sum(count.(cc_names{1})),dimLength(1)),...
-                                        min(sum(count.(cc_names{2})),dimLength(2)),...
-                                        min(sum(count.(cc_names{3})),dimLength(3))];
-                            end
-
-                            eval([varnames{aa},'=nan(rr);'])
-                            % reorganize start and count arrays
-                            read_start(find(~do_restrict))=start.(cc_names{find(~do_restrict)});
-                            read_count(find(~do_restrict))=count.(cc_names{find(~do_restrict)});
-                            read_stride(find(~do_restrict))=stride.(cc_names{find(~do_restrict)});
-
-                            for cc=1:length(start.(cc_names{find(do_restrict)}))
-                                read_start(find(do_restrict))=start.(cc_names{find(do_restrict)})(cc);
-                                read_count(find(do_restrict))=count.(cc_names{find(do_restrict)})(cc);
-                                read_stride(find(do_restrict))=stride.(cc_names{find(do_restrict)});
-
-                                var_dump=netcdf.getVar(nc,varID,read_start,read_count,read_stride,'double');
-
-                                eval([varnames{aa},'(cc,:)=var_dump;'])
-                                clear var_dump
-                            end
-                        case 2 % restrict the second variable (ie depth)
-                            % but the variable can have more than 2 dimensions
-                            switch dimens
-                                % initialise variable
-                                case 2
-                                    rr=[min(sum(count.(cc_names{1})),dimLength(1)) min(sum(count.(cc_names{2})),dimLength(2))];
-                                case 3
-                                    rr=[min(sum(count.(cc_names{1})),dimLength(1)),...
-                                        min(sum(count.(cc_names{2})),dimLength(2)),...
-                                        min(sum(count.(cc_names{3})),dimLength(3))];
-                            end
-
-                            eval([varnames{aa},'=nan(rr);'])
-                            % reorganize start and count arrays
-                            read_start(find(~do_restrict))=start.(cc_names{find(~do_restrict)});
-                            read_count(find(~do_restrict))=count.(cc_names{find(~do_restrict)});
-                            read_stride(find(~do_restrict))=stride.(cc_names{find(~do_restrict)});
-
-                            for cc=1:length(start.(cc_names{logical(do_restrict)}))
-                                read_start(find(do_restrict))=start.(cc_names{find(do_restrict)})(cc);
-                                read_count(find(do_restrict))=count.(cc_names{find(do_restrict)})(cc);
-                                read_stride(find(do_restrict))=stride.(cc_names{find(do_restrict)});
-                                var_dump=netcdf.getVar(nc,varID,read_start,read_count,read_stride,'double');
-                                try
-                                    eval([varnames{aa},'(:,cc)=var_dump;'])
-                                catch
-                                    eval([varnames{aa},'(:,:,cc)=var_dump;'])
-
-                                end
-                                clear var_dump
-                            end
-                        case 3 % restrict the second variable (ie depth)
-                            % but the variable needs to have at least 3 dimensions
-                            rr=[min(sum(count.(cc_names{1})),dimLength(1)),...
-                                min(sum(count.(cc_names{2})),dimLength(2)),...
-                                min(sum(count.(cc_names{3})),dimLength(3))];
-
-                            eval([varnames{aa},'=nan(rr);'])
-                            % reorganize start and count arrays
-                            % There are now 2 unrestricted dimensions
-                            for tt=find(~do_restrict)
-                                read_start(tt)=start.(cc_names{tt});
-                                read_count(tt)=count.(cc_names{tt});
-                                read_stride(tt)=stride.(cc_names{tt});
-
-                            end
-
-                            % check if time is one of them
-                            if ~isempty(find(dimidx==5))
-                                do_time = find(dimidx==5); % 5 is the index for time
-                                % reorganize start and count arrays
-                                read_start(do_time)=start.(cc_names{do_time});
-                                read_count(do_time)=count.(cc_names{do_time});
-                                read_stride(do_time)=stride.(cc_names{do_time});
-                                eval([varnames{aa},'=netcdf.getVar(nc,varID,read_start,read_count,read_stride,''double'');'])
-                            else % we are looking at stations or depth layers
-                                for cc=1:length(start.(cc_names{(do_restrict)}))
-                                    read_start(find(do_restrict))=start.(cc_names{find(do_restrict)})(cc);
-                                    read_count(find(do_restrict))=count.(cc_names{find(do_restrict)})(cc);
-                                    read_stride(find(do_restrict))=stride.(cc_names{find(do_restrict)});
-                                    var_dump=netcdf.getVar(nc,varID,read_start,read_count,read_stride,'double');
-
-                                    switch dimName(find(do_restrict))
-                                        case 'node' | 'nele'
-                                            eval([varnames{aa},'(cc,:,:)=var_dump;'])
-                                        case 'siglay' | 'siglev'
-                                            eval([varnames{aa},'(:,cc,:)=var_dump;'])
-                                    end
-                                    clear var_dump
-                                end
-
-                            end
-                    end
-                    eval(['selection.',varnames{aa},'.start=start;'])
-                    eval(['selection.',varnames{aa},'.count=count;'])
-
-                case 2 % Two dimension to restrict!
-                    % but the variable can have more than 2 dimensions
-                    switch dimens
-                        % initialise variable
-                        case 2
-                            rr=[min(sum(count.(cc_names{1})),dimLength(1)) min(sum(count.(cc_names{2})),dimLength(2))];
-                        case 3
-                            rr=[min(sum(count.(cc_names{1})),dimLength(1)),...
-                                min(sum(count.(cc_names{2})),dimLength(2)),...
-                                min(sum(count.(cc_names{3})),dimLength(3))];
-                    end
-
-                    eval([varnames{aa},'=nan(rr);'])
-                    % check if time is one of them
-                    if ~isempty(find(dimidx==5))
-                        do_time = find(dimidx==5); % 5 is the index for time
-                        % reorganize start and count arrays
-                        read_start(do_time)=start.(cc_names{do_time});
-                        read_count(do_time)=count.(cc_names{do_time});
-                        read_stride(do_time)=stride.(cc_names{do_time});
-                        % search for the non_restrictive variable
-                        %                         cc=1
-                        %                         while ~(length( start.(cc_names{cc}))==1);cc=cc+1;end
-                        % esto esta mal.... tengo que incluir otra opcion por si tenemos una
-                        % variable de dos dimensiones donde los dos son restrictivas....
-                        cc=find(~do_restrict);
-                        if isempty(cc);cc=length(cc_names);end
-                        read_start(cc)=start.(cc_names{cc});
-                        read_count(cc)=count.(cc_names{cc});
-                        read_stride(cc)=stride.(cc_names{cc});
-                        do_other = setdiff(dimidx,[dimidx(cc),5]) ; % one of these is also restrictive...
-                        do_other=find(dimidx==do_other);
-
-                        for cc=1:length(start.(cc_names{do_other}))
-                            read_start(do_other)=start.(cc_names{do_other})(cc);
-                            read_count(do_other)=count.(cc_names{do_other})(cc);
-                            read_stride(do_other)=stride.(cc_names{do_other});
-                            var_dump=netcdf.getVar(nc,varID,read_start,read_count,read_stride,'double');
-                            switch do_other
-                                case 1
-                                    eval([varnames{aa},'(cc,:,:)=var_dump;'])
-                                case 2
-                                    eval([varnames{aa},'(:,cc,:)=var_dump;'])
-                                case 3
-                                    eval([varnames{aa},'(:,:,cc)=var_dump;'])
-                            end
-                            clear var_dump
-                        end
-                    else % time is not one of them so we need to restrict both variables...
-                        % in this case it doesn't really matter
-                        % which one we restrict firts...
-
-                        for kk=1:length(start.(cc_names{1}))
-                            % reorganize start and count arrays
-                            read_start(1)=start.(cc_names{1})(kk);
-                            read_count(1)=count.(cc_names{1})(kk);
-                            read_stride(1)=stride.(cc_names{1});
-                            for cc=1:length(start.(cc_names{2}))
-                                read_start(2)=start.(cc_names{2})(cc);
-                                read_count(2)=count.(cc_names{2})(cc);
-                                read_stride(2)=stride.(cc_names{2});
-                                var_dump=netcdf.getVar(nc,varID,read_start,read_count,read_stride,'double');
-
-                                eval([varnames{aa},'(kk,cc)=var_dump;'])
-                                clear var_dump
-                            end
-
-                        end
-
-                    end
-
-                    eval(['selection.',varnames{aa},'.start=start;'])
-                    eval(['selection.',varnames{aa},'.count=count;'])
-
-                case 3 % three dimension to restrict!
-                    % but the variable can have more than 2 dimensions
-                    switch dimens
-                        % initialise variable
-                        case 2
-                            rr=[min(sum(count.(cc_names{1})),dimLength(1)) min(sum(count.(cc_names{2})),dimLength(2))];
-                        case 3
-                            rr=[min(sum(count.(cc_names{1})),dimLength(1)),...
-                                min(sum(count.(cc_names{2})),dimLength(2)),...
-                                min(sum(count.(cc_names{3})),dimLength(3))];
-                    end
-
-                    eval([varnames{aa},'=nan(rr);'])
-                    % check if time is one of them
-                    if isempty(find(dimidx==5));disp('This won''t work, try again');return;end
-                    do_time = find(dimidx==5); % 5 is the index for time
-                    % reorganize start and count arrays
-                    read_start(do_time)=start.(cc_names{do_time});
-                    read_count(do_time)=count.(cc_names{do_time});
-                    read_stride(do_time)=stride.(cc_names{do_time});
-
-                    % search for the non_restrictive variable
-                    %                         cc=1
-                    %                         while ~(length( start.(cc_names{cc}))==1);cc=cc+1;end
-                    % esto esta mal.... tengo que incluir otra opcion por si tenemos una
-                    % variable de dos dimensiones donde los dos son restrictivas....
-                    [~,do_other] = setdiff(dimidx,[dimidx(do_time)]) ; % these are also restrictive and are not time...
-                    if length(count.(cc_names{do_other(1)})) <length(count.(cc_names{do_other(2)}))
-                        do_one=do_other(1);do_two=do_other(2);
-                    else
-                        do_one=do_other(2);do_two=do_other(1);
-                    end
-
-                    for cc=1:length(start.(cc_names{do_one}))
-                        read_start(do_one)=start.(cc_names{do_one})(cc);
-                        read_count(do_one)=count.(cc_names{do_one})(cc);
-                        read_stride(do_one)=stride.(cc_names{do_one});
-
-                        for pp=1:length(start.(cc_names{do_two}))
-                            read_start(do_two)=start.(cc_names{do_two})(pp);
-                            read_count(do_two)=count.(cc_names{do_two})(pp);
-                            read_stride(do_two)=stride.(cc_names{do_two});
-
-                            var_dump=netcdf.getVar(nc,varID,read_start,read_count,read_stride,'double');
-                            eval([varnames{aa},'(pp,cc,:)=var_dump;'])
-                        end
-                        clear var_dump
-                    end
-                    eval(['selection.',varnames{aa},'.start=start;'])
-                    eval(['selection.',varnames{aa},'.count=count;'])
-                case 0 % there are NO dimensions to restrict and 3 dimensions haven't been coded yet!!
-
-                    for nn=1:length(cc_names)
-                        read_start(nn)=start.(cc_names{nn});
-                        read_count(nn)=count.(cc_names{nn});
-                         read_stride(nn)=stride.(cc_names{nn});
-                    end
-                    eval([varnames{aa},'=netcdf.getVar(nc,varID,read_start,read_count,read_stride,''double'');'])
-                    eval(['selection.',varnames{aa},'.start=start;'])
-                    eval(['selection.',varnames{aa},'.count=count;'])
-
-            end
-    end
-    eval(['data.(varnames{aa}) = ',varnames{aa},';'])
-    eval(['clear ',varnames{aa}])
-%     toc
-end
-
-%--------------------------------------------------------------------------
-% Tidy up, finish and return data
-%--------------------------------------------------------------------------
-
-netcdf.close(nc)
-
-if ftbverbose
-    fprintf('end   : %s \n', subname)
-end
->>>>>>> cea37f76
+end
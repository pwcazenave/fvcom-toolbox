function write_FVCOM_forcing(Mobj, fileprefix, data, infos, fver)
<<<<<<< HEAD
% Write data out to FVCOM netCDF forcing file.
=======
% Write data out to FVCOM NetCDF forcing file.   
>>>>>>> c3ba2291
%
% write_FVCOM_forcing(Mobj, fvcom_forcing_file, data, infos, fver)
%
% DESCRIPTION:
%   Takes the given interpolated data (e.g. from grid2fvcom) and writes out
%   to a netCDF file.
%
% INPUT:
%   Mobj - MATLAB mesh object containing fields:
%       tri - triangulation table for the unstructured grid
%       nVerts - number of grid vertices (nodes)
%       nElems - number of grid elements
%       nativeCoords - model coordinate type ('cartesian' or 'spherical')
%       x, y or lon, lat - node positions (depending on nativeCoords value)
%   fileprefix - Output netCDF file prefix (plus path) will be
%       fileprefix_{wnd,hfx,evap}.nc if fver is '3.1.0', otherwise output
%       files will be fileprefix_wnd.nc.
%   data - Struct of the data to be written out.
%   infos - Additional remarks to be written to the "infos" netCDF variable
%   fver - Output for version 3.1.0 or 3.1.6. The latter means all the
%       forcing can go in a single file, the former needs separate files
%       for specific forcing data (wind, heating and precipitation).
%
% The fields in data may be called any of:
%     - 'u10', 'v10' or 'uwnd', 'vwnd' - wind components
%     - 'Et' or 'evap'      - evaporation
%     - 'prate' or 'P_E'    - precipitation
%     - 'nlwrs'             - net longwave radiation*,**
%     - 'nswrs'             - net shortwave radiation*,**
%     - 'shtfl'             - sensible heat net flux*,**
%     - 'lhtfl'             - latent heat net flux*,**
%     - 'slp' or 'pres'     - mean sea level pressure***
%     - 'dswrf'             - downward shortwave flux***
%     - 'dlwrf'             - downward longwave flux***
%     - 'rhum'              - relative humidity***
%     - 'air'               - air temperature***
%     - 'lon'               - longitude (vector)
%     - 'lat'               - latitude (vector)
%     - 'x'                 - eastings (vector)
%     - 'y'                 - northings (vector)
%     - 'nshf'              - pre-computed net surface heat flux**
%     - 'lcc'               - low cloud cover
%
% Fields marked with an * are combined to form the "surface net heat flux"
% (nshf) as follows:
%
%   nshf = nlwrs + nswrs - lhtfl - shtfl;
%
% ** Alternatively, a new field 'nshf' (net surface heat flux) can be
% supplied, in which case shtfl and lhtfl are not necessary as their only
% function is in the calculation of net surface heat flux. This approach
% eliminates the need to interpolate so many variables onto the FVCOM grid,
% thus decreasing the time needed to generate the FVCOM input files.
%
% *** These fields are required for HEATING_CALCULATED model input files.
%
% OUTPUT:
%   FVCOM forcing netCDF file(s)
%
% EXAMPLE USAGE:
%   windBase = '/path/to/output/casename_wnd.nc';
%   write_FVCOM_forcing(Mobj, windBase, data, ...
%       'FVCOM atmospheric forcing data', '3.1.6');
%
% Author(s):
%   Pierre Cazenave (Plymouth Marine Laboratory)
%   Karen Amoudry (National Oceanography Centre, Liverpool)
%   Rory O'Hara Murray (Marine Scotland Science)
%
% PWC Revision history:
%   2012-11-01 - First version based on the parts of grid2fvcom_U10V10.m
%   which dealt with writing the netCDF file. This version now dynamically
%   deals with varying numbers of forcing data.
%   2012-11-09 - Add the correct calculation for the net surface heat flux.
%   2013-02-14 - Fix the surface net heat flux sign convention, include the
%   longwave radiation variable and add support for a new field in the
%   input struct ('nshf') which contains the pre-computed net surface heat
%   flux.
%   2013-05-13 - Fix the evaporation to use the correct variable from NCEP
%   (pevpr rather than P_E which is actually the precipitation minus the
%   evaporation in Et). The data in Et are calcaulated from lhtfl whereas
%   pevpr comes directly from NCEP and to me it seems more sensible to use
%   that to maintain consistency.
%   2013-05-14 - Add example usage to the help and specify which fields are
%   required in Mobj.
%   2013-06-21 - Remove support for pevpr (pevpr is in W/m^{2} from the
%   NCEP Reanalysis 2 data (FVCOM wants evaporation in m/s). Update the
%   help accordingly.
%   2013-10-24 - Add support for writing all the variables needed for a
%   HEATING_CALCULATED model run. This essentially makes
%   write_FVCOM_heating redundant, but I'll leave it in as it's a bit
%   simpler to understand what's going on there. Also update the way the
%   net surface heat flux is calculated (sum long and short, subtract
%   latent and sensible).
%   2014-01-08 - Fix the way the wind variables are handled so that both
%   the U10/V10 and uwind_speed/vwind_speed netCDF variables are written if
%   only one of data.u10/data.v10 or data.uwnd/data.vwnd is given.
%
% KJA Revision history:
%   2013-01-16 - Added support for output of sea level pressure.
%   2013-08-16 - Updated output of Itime2 to avoid rounding errors
%   when converting from double to single format.
%   2013-09-03 - Removed PWC's fix for timestrings. Issue was due to
%   rounding errors caused by mjulian2greg.m, which have now been fixed.
%   20130926 - Added support for output of low cloud cover and specific
%   humidity.
%
% ROM Revision History:
%   2013-12-02 Change the output of tri' to tri, as tri was being written
%   the wrong way around.
%
%==========================================================================

multi_out = false; % default to 3.1.6, single output file
if nargin < 4 || nargin > 5
    error('Incorrect number of arguments')
elseif nargin == 5
    if strcmpi(fver, '3.1.0')
        multi_out = true;
    end
end

subname = 'write_FVCOM_forcing';

global ftbverbose;
if ftbverbose
	fprintf('\nbegin : %s \n', subname)
end

tri = Mobj.tri;
nNodes = Mobj.nVerts;
nElems = Mobj.nElems;
ntimes = numel(data.time);

if strcmpi(Mobj.nativeCoords, 'cartesian')
    x = Mobj.x;
    y = Mobj.y;
else
    x = Mobj.lon;
    y = Mobj.lat;
end
% Create a string for each variable's coordinate attribute
coordString = sprintf('FVCOM %s coordinates', Mobj.nativeCoords);

% Create element vertices positions
xc = nodes2elems(x, Mobj);
yc = nodes2elems(y, Mobj);

%--------------------------------------------------------------------------
% Create the netCDF header for the FVCOM forcing file
%--------------------------------------------------------------------------

if multi_out
    suffixes = {'_wnd', '_hfx', '_evap', '_air_press'};
else
    suffixes = {'_wnd'};
end

% We use this variable to indicate whether we were given precalculated net
% surface heat flux.
nshf = 0;

for i=1:length(suffixes)
    nc = netcdf.create([fileprefix, suffixes{i}, '.nc'], 'clobber');

%     netcdf.putAtt(nc,netcdf.getConstant('NC_GLOBAL'),'type','FVCOM Forcing File')
    netcdf.putAtt(nc,netcdf.getConstant('NC_GLOBAL'),'title','FVCOM Forcing File')
    netcdf.putAtt(nc,netcdf.getConstant('NC_GLOBAL'),'institution','Plymouth Marine Laboratory')
    netcdf.putAtt(nc,netcdf.getConstant('NC_GLOBAL'),'source','FVCOM grid (unstructured) surface forcing')
    netcdf.putAtt(nc,netcdf.getConstant('NC_GLOBAL'),'history',['File created on ', datestr(now, 'yyyy-mm-dd HH:MM:SS'), ' with write_FVCOM_forcing.m from the MATLAB fvcom-toolbox (https://github.com/pwcazenave/fvcom-toolbox)'])
    netcdf.putAtt(nc,netcdf.getConstant('NC_GLOBAL'),'references','http://fvcom.smast.umassd.edu, http://codfish.smast.umassd.edu')
    netcdf.putAtt(nc,netcdf.getConstant('NC_GLOBAL'),'Conventions','CF-1.0')
%     netcdf.putAtt(nc,netcdf.getConstant('NC_GLOBAL'),'infos',infos)
    netcdf.putAtt(nc,netcdf.getConstant('NC_GLOBAL'),'CoordinateSystem',Mobj.nativeCoords)
    netcdf.putAtt(nc,netcdf.getConstant('NC_GLOBAL'),'CoordinateProjection','init=epsg:4326') % WGS84?

    % Dimensions
    nele_dimid=netcdf.defDim(nc,'nele',nElems);
    node_dimid=netcdf.defDim(nc,'node',nNodes);
    three_dimid=netcdf.defDim(nc,'three',3);
    time_dimid=netcdf.defDim(nc,'time',netcdf.getConstant('NC_UNLIMITED'));
    datestrlen_dimid=netcdf.defDim(nc,'DateStrLen',26);

    % Space variables
    x_varid=netcdf.defVar(nc,'x','NC_FLOAT',node_dimid);
    netcdf.putAtt(nc,x_varid,'long_name','nodal x-coordinate');
    netcdf.putAtt(nc,x_varid,'units','meters');

    y_varid=netcdf.defVar(nc,'y','NC_FLOAT',node_dimid);
    netcdf.putAtt(nc,y_varid,'long_name','nodal y-coordinate');
    netcdf.putAtt(nc,y_varid,'units','meters');

    xc_varid=netcdf.defVar(nc,'xc','NC_FLOAT',nele_dimid);
    netcdf.putAtt(nc,xc_varid,'long_name','zonal x-coordinate');
    netcdf.putAtt(nc,xc_varid,'units','meters');

    yc_varid=netcdf.defVar(nc,'yc','NC_FLOAT',nele_dimid);
    netcdf.putAtt(nc,yc_varid,'long_name','zonal y-coordinate');
    netcdf.putAtt(nc,yc_varid,'units','meters');

    nv_varid=netcdf.defVar(nc,'nv','NC_INT',[nele_dimid, three_dimid]);
    netcdf.putAtt(nc,nv_varid,'long_name','nodes surrounding element');

    % Time variables
    time_varid=netcdf.defVar(nc,'time','NC_FLOAT',time_dimid);
    netcdf.putAtt(nc,time_varid,'long_name','time');
    netcdf.putAtt(nc,time_varid,'units','days since 1858-11-17 00:00:00');
    netcdf.putAtt(nc,time_varid,'format','modified julian day (MJD)');
    netcdf.putAtt(nc,time_varid,'time_zone','UTC');

    itime_varid=netcdf.defVar(nc,'Itime','NC_INT',time_dimid);
    netcdf.putAtt(nc,itime_varid,'units','days since 1858-11-17 00:00:00');
    netcdf.putAtt(nc,itime_varid,'format','modified julian day (MJD)');
    netcdf.putAtt(nc,itime_varid,'time_zone','UTC');

    itime2_varid=netcdf.defVar(nc,'Itime2','NC_INT',time_dimid);
    netcdf.putAtt(nc,itime2_varid,'units','msec since 00:00:00');
    netcdf.putAtt(nc,itime2_varid,'time_zone','UTC');
    netcdf.putAtt(nc,itime2_varid,'long_name','time');

    times_varid=netcdf.defVar(nc,'Times','NC_CHAR',[datestrlen_dimid,time_dimid]);
	netcdf.putAtt(nc,times_varid,'long_name','Calendar Date');
    netcdf.putAtt(nc,times_varid,'format','String: Calendar Time');
    netcdf.putAtt(nc,times_varid,'time_zone','UTC');

    % Since we have a dynamic number of variables in the struct, try to be
    % a bit clever about how to create the output variables.
    fnames = fieldnames(data);
    used_varids = cell(0);
    used_fnames = cell(0);
    used_dims = cell(0); % exclude time (assume all variables vary in time)

    for vv=1:length(fnames)
        % Need to check both whether we have the data but also whether
        % we're outputting to several netCDF files. If so, we drop some
        % variables if we're in the wrong file loop.
        switch fnames{vv}
            case {'uwnd', 'u10'}
                if strcmpi(suffixes{i}, '_wnd') || ~multi_out
                    % wind components (assume we have v if we have u)

                    % On the elements
                    u10_varid=netcdf.defVar(nc,'U10','NC_FLOAT',[nele_dimid, time_dimid]);
                    netcdf.putAtt(nc,u10_varid,'long_name','Eastward Wind Speed');
                    netcdf.putAtt(nc,u10_varid,'units','m/s');
                    netcdf.putAtt(nc,u10_varid,'grid','fvcom_grid');
                    netcdf.putAtt(nc,u10_varid,'coordinates',coordString);
                    netcdf.putAtt(nc,u10_varid,'type','data');

                    v10_varid=netcdf.defVar(nc,'V10','NC_FLOAT',[nele_dimid, time_dimid]);
                    netcdf.putAtt(nc,v10_varid,'long_name','Northward Wind Speed');
                    netcdf.putAtt(nc,v10_varid,'units','m/s');
                    netcdf.putAtt(nc,v10_varid,'grid','fvcom_grid');
                    netcdf.putAtt(nc,v10_varid,'coordinates',coordString);
                    netcdf.putAtt(nc,v10_varid,'type','data');

                    uwind_varid=netcdf.defVar(nc,'uwind_speed','NC_FLOAT',[nele_dimid, time_dimid]);
                    netcdf.putAtt(nc,uwind_varid,'long_name','Eastward Wind Speed');
                    netcdf.putAtt(nc,uwind_varid,'standard_name','Wind Speed');
                    netcdf.putAtt(nc,uwind_varid,'units','m/s');
                    netcdf.putAtt(nc,uwind_varid,'grid','fvcom_grid');
                    netcdf.putAtt(nc,uwind_varid,'type','data');

                    vwind_varid=netcdf.defVar(nc,'vwind_speed','NC_FLOAT',[nele_dimid, time_dimid]);
                    netcdf.putAtt(nc,vwind_varid,'long_name','Northward Wind Speed');
                    netcdf.putAtt(nc,vwind_varid,'standard_name','Wind Speed');
                    netcdf.putAtt(nc,vwind_varid,'units','m/s');
                    netcdf.putAtt(nc,vwind_varid,'grid','fvcom_grid');
                    netcdf.putAtt(nc,vwind_varid,'type','data');

                    % Only on the elements (both U10/V10 and uwind_speed
                    % and vwind_speed).
                    used_varids = [used_varids, {'u10_varid', 'v10_varid', 'uwind_varid', 'vwind_varid'}];
                    % We should only have one of {u,v}wnd or {u,v}10 as the
                    % field name and used_fnames needs to reflect that.
                    if isfield(data, 'uwnd') && ~isfield(data, 'u10')
                        % We have uwnd and vwnd variants (no u10/v10).
                        used_fnames = [used_fnames, {'uwnd', 'vwnd', 'uwnd', 'vwnd'}];
                    elseif isfield(data, 'u10') && ~isfield(data, 'uwnd')
                        % We have only u10 and v10 variants (no uwnd/vwnd)
                        used_fnames = [used_fnames, {'u10', 'v10', 'u10', 'v10'}];
                    elseif isfield(data, 'u10') && isfield(data, 'uwnd')
                        error('Supply only one set of wind fields: ''uwnd'' and ''vwnd'' or ''u10'' and ''v10''.')
                    else
                        error('Unrecognised wind field names.')
                    end
                    used_dims = [used_dims, {'nElems', 'nElems', 'nElems', 'nElems'}];
                end
                
            case {'vwnd', 'v10'}
                % We dealt with these in the u component section above, so
                % just pass silently.
                true;

            case {'slp', 'pres'}
                if strcmpi(suffixes{i}, '_air_press') || ~multi_out
                    % Sea level pressure
                    slp_varid=netcdf.defVar(nc,'air_pressure','NC_FLOAT',[node_dimid, time_dimid]);
                    netcdf.putAtt(nc,slp_varid,'long_name','Surface air pressure');
                    netcdf.putAtt(nc,slp_varid,'units','Pa');
                    netcdf.putAtt(nc,slp_varid,'grid','fvcom_grid');
                    netcdf.putAtt(nc,slp_varid,'coordinates',coordString);
                    netcdf.putAtt(nc,slp_varid,'type','data');

                    used_varids = [used_varids, 'slp_varid'];
                    used_fnames = [used_fnames, fnames{vv}];
                    used_dims = [used_dims, 'nNodes'];
                end

<<<<<<< HEAD
            case {'Et', 'evap'}
=======
            case 'lcc'
                if strcmpi(suffixes{i}, '_low_cloud_cover') || ~multi_out
                    % Low cloud cover
                    slp_varid=netcdf.defVar(nc,'low_cloud_cover','NC_FLOAT',[node_dimid, time_dimid]);
                    netcdf.putAtt(nc,slp_varid,'long_name','Low cloud cover');
                    netcdf.putAtt(nc,slp_varid,'units','Fraction');
                    netcdf.putAtt(nc,slp_varid,'grid','fvcom_grid');
                    netcdf.putAtt(nc,slp_varid,'coordinates',coordString);
                    netcdf.putAtt(nc,slp_varid,'type','data');

                    used_varids = [used_varids, 'lcc_varid'];
                    used_fnames = [used_fnames, fnames{vv}];
                    used_dims = [used_dims, 'nNodes'];
                end
                
            case 'shum'
                if strcmpi(suffixes{i}, '_specific_humidity') || ~multi_out
                    % Low cloud cover
                    slp_varid=netcdf.defVar(nc,'specific_humidity','NC_FLOAT',[node_dimid, time_dimid]);
                    netcdf.putAtt(nc,slp_varid,'long_name','Specific humidity');
                    netcdf.putAtt(nc,slp_varid,'units','Kg kg^-1');
                    netcdf.putAtt(nc,slp_varid,'grid','fvcom_grid');
                    netcdf.putAtt(nc,slp_varid,'coordinates',coordString);
                    netcdf.putAtt(nc,slp_varid,'type','data');

                    used_varids = [used_varids, 'shum_varid'];
                    used_fnames = [used_fnames, fnames{vv}];
                    used_dims = [used_dims, 'nNodes'];
                end
                
            case 'Et'
>>>>>>> c3ba2291
                if strcmpi(suffixes{i}, '_evap') || ~multi_out
                    % Evaporation
                    pevpr_varid=netcdf.defVar(nc,'evap','NC_FLOAT',[node_dimid, time_dimid]);
                    netcdf.putAtt(nc,pevpr_varid,'long_name','Evaporation');
                    netcdf.putAtt(nc,pevpr_varid,'description','Evaporation, ocean lose water is negative');
                    netcdf.putAtt(nc,pevpr_varid,'units','m s-1');
                    netcdf.putAtt(nc,pevpr_varid,'grid','fvcom_grid');
                    netcdf.putAtt(nc,pevpr_varid,'coordinates',coordString);
                    netcdf.putAtt(nc,pevpr_varid,'type','data');

                    used_varids = [used_varids, 'pevpr_varid'];
                    used_fnames = [used_fnames, fnames{vv}];
                    used_dims = [used_dims, 'nNodes'];
                end

            case {'prate', 'P_E'}
                if strcmpi(suffixes{i}, '_evap') || ~multi_out
                    % Precipitation (or precipitation - evaporation)
                    prate_varid=netcdf.defVar(nc,'precip','NC_FLOAT',[node_dimid, time_dimid]);
                    netcdf.putAtt(nc,prate_varid,'long_name','Precipitation');
                    netcdf.putAtt(nc,prate_varid,'description','Precipitation, ocean lose water is negative');
                    netcdf.putAtt(nc,prate_varid,'units','m s-1');
                    netcdf.putAtt(nc,prate_varid,'grid','fvcom_grid');
                    netcdf.putAtt(nc,prate_varid,'coordinates',coordString);
                    netcdf.putAtt(nc,prate_varid,'type','data');

                    used_varids = [used_varids, 'prate_varid'];
                    used_fnames = [used_fnames, fnames{vv}];
                    used_dims = [used_dims, 'nNodes'];
                end

            case 'nswrs'
                if strcmpi(suffixes{i}, '_hfx') || ~multi_out
                    % Net shortwave radiation
                    nswrs_varid=netcdf.defVar(nc,'short_wave','NC_FLOAT',[node_dimid, time_dimid]);
                    netcdf.putAtt(nc,nswrs_varid,'long_name','Short Wave Radiation');
                    netcdf.putAtt(nc,nswrs_varid,'units','W m-2');
                    netcdf.putAtt(nc,nswrs_varid,'grid','fvcom_grid');
                    netcdf.putAtt(nc,nswrs_varid,'coordinates',coordString);
                    netcdf.putAtt(nc,nswrs_varid,'type','data');

                    used_varids = [used_varids, 'nswrs_varid'];
                    used_fnames = [used_fnames, fnames{vv}];
                    used_dims = [used_dims, 'nNodes'];
                end

            case 'nlwrs'
                if strcmpi(suffixes{i}, '_hfx') || ~multi_out
                    % Net longwave radiation
                    nlwrs_varid=netcdf.defVar(nc,'long_wave','NC_FLOAT',[node_dimid, time_dimid]);
                    netcdf.putAtt(nc,nlwrs_varid,'long_name','Long Wave Radiation');
                    netcdf.putAtt(nc,nlwrs_varid,'units','W m-2');
                    netcdf.putAtt(nc,nlwrs_varid,'grid','fvcom_grid');
                    netcdf.putAtt(nc,nlwrs_varid,'coordinates',coordString);
                    netcdf.putAtt(nc,nlwrs_varid,'type','data');

                    used_varids = [used_varids, 'nlwrs_varid'];
                    used_fnames = [used_fnames, fnames{vv}];
                    used_dims = [used_dims, 'nNodes'];
                end

            case 'air'
                if strcmpi(suffixes{i}, '_hfx') || ~multi_out
                    % Air temperature.
                    airt_varid = netcdf.defVar(nc, 'air_temperature', 'NC_FLOAT', [node_dimid, time_dimid]);
                    netcdf.putAtt(nc, airt_varid, 'long_name', 'Surface air temperature');
                    netcdf.putAtt(nc, airt_varid, 'units', 'Celsius Degree');
                    netcdf.putAtt(nc, airt_varid, 'grid', 'fvcom_grid');
                    netcdf.putAtt(nc, airt_varid, 'coordinates', coordString);
                    netcdf.putAtt(nc, airt_varid, 'type', 'data');
                    used_varids = [used_varids, 'airt_varid'];
                    used_fnames = [used_fnames, fnames{vv}];
                    used_dims = [used_dims, 'nNodes'];
                end

            case 'rhum'
                if strcmpi(suffixes{i}, '_hfx') || ~multi_out
                    % Relative humidity

                    rhum_varid = netcdf.defVar(nc, 'relative_humidity', 'NC_FLOAT', [node_dimid, time_dimid]);
                    netcdf.putAtt(nc, rhum_varid, 'long_name', 'surface air relative humidity');
                    netcdf.putAtt(nc, rhum_varid, 'units', 'percentage');
                    netcdf.putAtt(nc, rhum_varid, 'grid', 'fvcom_grid');
                    netcdf.putAtt(nc, rhum_varid, 'coordinates', coordString);
                    netcdf.putAtt(nc, rhum_varid, 'type', 'data');

                    used_varids = [used_varids, 'rhum_varid'];
                    used_fnames = [used_fnames, fnames{vv}];
                    used_dims = [used_dims, 'nNodes'];
                end

            case 'dswrf'
                if strcmpi(suffixes{i}, '_hfx') || ~multi_out
                    % Downward shortwave radiation

                    dswrf_varid = netcdf.defVar(nc, 'short_wave', 'NC_FLOAT', [node_dimid, time_dimid]);
                    netcdf.putAtt(nc, dswrf_varid, 'long_name', 'Downward solar shortwave radiation flux');
                    netcdf.putAtt(nc, dswrf_varid, 'units', 'Watts meter-2');
                    netcdf.putAtt(nc, dswrf_varid, 'grid', 'fvcom_grid');
                    netcdf.putAtt(nc, dswrf_varid, 'coordinates', coordString);
                    netcdf.putAtt(nc, dswrf_varid, 'type', 'data');

                    used_varids = [used_varids, 'dswrf_varid'];
                    used_fnames = [used_fnames, fnames{vv}];
                    used_dims = [used_dims, 'nNodes'];
                end

            case 'dlwrf'
                if strcmpi(suffixes{i}, '_hfx') || ~multi_out
                    % Downward longwave radiation

                    dlwrf_varid = netcdf.defVar(nc, 'long_wave', 'NC_FLOAT', [node_dimid, time_dimid]);
                    netcdf.putAtt(nc, dlwrf_varid, 'long_name', 'Downward solar longwave radiation flux');
                    netcdf.putAtt(nc, dlwrf_varid, 'units', 'Watts meter-2');
                    netcdf.putAtt(nc, dlwrf_varid, 'grid', 'fvcom_grid');
                    netcdf.putAtt(nc, dlwrf_varid, 'coordinates', coordString);
                    netcdf.putAtt(nc, dlwrf_varid, 'type', 'data');

                    used_varids = [used_varids, 'dlwrf_varid'];
                    used_fnames = [used_fnames, fnames{vv}];
                    used_dims = [used_dims, 'nNodes'];
                end

            case {'shtfl', 'lhtfl', 'nshf'} % , 'nlwrs', 'nswrs'}
                % We can't trigger on nlwrs and nswrs here because they're
                % the triggers for the net longwave and shortwave variables
                % above. Instead, we need to use the latent heat flux
                % variables as the triggers for the net heat flux.
                % We also need to check for the existence of the "net
                % surface heat flux ('nshf')" field which can be created
                % before calling grid2fvcom. This approach means there's
                % fewer calls to the (expensive) interpolation as the net
                % surface heat flux is calculated before being interpolated
                % onto the FVCOM grid. Set the nshf variable accordingly.
                if strcmpi(fnames{vv}, 'nshf')
                    nshf = 1;
                end
                try
                    % We might have already made this attribute, so fail
                    % elegantly if we do. This is because we need to put
                    % all four of shtfl, lhtfl, nlwrs and nswrs to make
                    % Surface Net Heat Flux.
                    if strcmpi(suffixes{i}, '_hfx') || ~multi_out
                        % Surface net heat flux
                        nhf_varid=netcdf.defVar(nc,'net_heat_flux','NC_FLOAT',[node_dimid, time_dimid]);
                        netcdf.putAtt(nc,nhf_varid,'long_name','Surface Net Heat Flux');
                        netcdf.putAtt(nc,nhf_varid,'units','W m-2');
                        netcdf.putAtt(nc,nhf_varid,'grid','fvcom_grid');
                        netcdf.putAtt(nc,nhf_varid,'coordinates',coordString);
                        netcdf.putAtt(nc,nhf_varid,'type','data');
                    end
                end
                %if strcmpi(suffixes{i}, '_hfx') || ~multi_out
                if ~multi_out % write out only if we're doing a single file
                    % We need to save the current variable name even if
                    % we've already made its attribute.
                    used_varids = [used_varids, 'nhf_varid'];
                    used_fnames = [used_fnames, fnames{vv}];
                    used_dims = [used_dims, 'nNodes'];
                end

            case {'time', 'lon', 'lat', 'x', 'y'}
                continue

            otherwise
                if ftbverbose
                    warning('Unknown or possibly unused input data type: %s', fnames{vv})
                end
        end
    end

    % End definitions
    netcdf.endDef(nc);

    % Put the easy ones in first.
    netcdf.putVar(nc, nv_varid, tri);
    netcdf.putVar(nc,time_varid,0,ntimes,data.time);
    netcdf.putVar(nc,itime_varid,0,ntimes,floor(data.time));
%     netcdf.putVar(nc,itime2_varid,0,ntimes,mod(data.time,1)*24*3600*1000); % PWC original
    % KJA edit: avoids rounding errors when converting from double to single
    % Rounds to nearest multiple of the number of msecs in an hour
    netcdf.putVar(nc,itime2_varid,0,ntimes,round((mod(data.time,1)*24*3600*1000)/(3600*1000))*(3600*1000));
    netcdf.putVar(nc,x_varid,x);
    netcdf.putVar(nc,y_varid,y);
    netcdf.putVar(nc,xc_varid,xc);
    netcdf.putVar(nc,yc_varid,yc);

    % Build the time string and output to netCDF.
    nStringOut = char();
    [nYr, nMon, nDay, nHour, nMin, nSec] = mjulian2greg(data.time);
    for tt=1:ntimes
        nDate = [nYr(tt), nMon(tt), nDay(tt), nHour(tt), nMin(tt), nSec(tt)];
        nStringOut = [nStringOut, sprintf('%04i/%02i/%02i %02i:%02i:%02i       ',nDate)];
    end
    netcdf.putVar(nc,times_varid,nStringOut);

    % Now do the dynamic ones. Set the heat flux to not done (hf_done = 0)
    % until we hit one of the holy quad (shtfl, lhtfl, nlwrs and nswrs).
    % Also make sure we have wind data, either as u10/v10 or uwnd/vwnd.
    hf_done = 0;
    wnd_done = 0;
    for ff = 1:length(used_fnames)
        if ftbverbose
            fprintf('write : %s... ', used_fnames{ff})
        end
        if strcmpi(used_fnames{ff}, 'shtfl') || strcmpi(used_fnames{ff}, 'lhtfl') || strcmpi(used_fnames{ff}, 'nlwrs') || strcmpi(used_fnames{ff}, 'nswrs')

            hf_done = hf_done + 1;

            if hf_done == 4 && nshf == 0
                if ftbverbose
                    fprintf('combining heat flux ... ')
                end
                % We've got all four heat parameters, so dump them into the
                % file.
                %hf = -(data.shtfl.node + data.lhtfl.node + ...
                %    data.nlwrs.node + data.nswrs.node);
                hf = data.nlwrs.node + data.nswrs.node - ...
                    data.shtfl.node - data.lhtfl.node;
                netcdf.putVar(nc,nhf_varid,[0,0],[nNodes,ntimes],hf)
            elseif strcmpi(used_fnames{ff}, 'nswrs') || strcmpi(used_fnames{ff}, 'nlwrs')
                % We've already done the net surface heat flux but we're on
                % either of the other fluxes (short/long wave) which we
                % need to dump. Do that here.
                if strcmpi(used_dims{ff}, 'nNodes')
                    eval(['netcdf.putVar(nc,',used_varids{ff},',[0,0],[',used_dims{ff},',ntimes],data.',used_fnames{ff},'.node);'])
                else
                    eval(['netcdf.putVar(nc,',used_varids{ff},',[0,0],[',used_dims{ff},',ntimes],data.',used_fnames{ff},'.data);'])
                end
            else
                % We haven't got the precomputed net surface heat flux but
                % we haven't yet got enough of the parameters to export the
                % heat flux from the short + long + latent + sensible.
                % Essentially this loop just does hf_done = hf_done + 1.
            end
        elseif strcmpi(used_fnames{ff}, 'nshf') && nshf == 1
            if ftbverbose
                fprintf('existing combined heat flux ... ')
            end
            % We have pre-computed net surface heat flux, in which case set
            % hf_done to 4 and put the data into the netCDF. Also set the
            % nshf variable 1 to stop the net surface heat flux variable
            % being overwritten above.
            hf_done = 4;
            netcdf.putVar(nc, nhf_varid, [0, 0], [nNodes, ntimes], data.nshf.node)
        else
            % One of the other data sets for which we can simply dump the
            % existing array without waiting for other data
            if strcmpi(used_dims{ff}, 'nNodes')
                eval(['netcdf.putVar(nc,',used_varids{ff},',[0,0],[',used_dims{ff},',ntimes],data.',used_fnames{ff},'.node);'])
            else
                try
                    eval(['netcdf.putVar(nc,',used_varids{ff},',[0,0],[',used_dims{ff},',ntimes],data.',used_fnames{ff},'.data);'])
                    wnd_done = wnd_done + 1;
                catch err
                    fprintf('%s', err.message)
                end
            end
        end
        if ftbverbose
            fprintf('done.\n')
        end
    end
    if hf_done < 4 && nshf == 1
        % hf_done might be higher than four, but unless it is at least
        % four, we haven't got everything we need. Only trigger this
        % warning if we've been given any of the net heat flux components.
        warning('Did not have all the required heat flux parameters for HEATING_ON. Need ''shtfl'', ''lhtfl'', ''nlwrs'' and ''nwsrs''.')
    end

    if wnd_done < 2;
        warning('No wind data was provided (or one component was missing). Expected fields u10 and v10 or uwnd and vwnd.')
    end

    % Close the netCDF file(s)
    netcdf.close(nc);
end

if ftbverbose
    fprintf('end   : %s \n', subname)
end<|MERGE_RESOLUTION|>--- conflicted
+++ resolved
@@ -1,9 +1,5 @@
 function write_FVCOM_forcing(Mobj, fileprefix, data, infos, fver)
-<<<<<<< HEAD
 % Write data out to FVCOM netCDF forcing file.
-=======
-% Write data out to FVCOM NetCDF forcing file.   
->>>>>>> c3ba2291
 %
 % write_FVCOM_forcing(Mobj, fvcom_forcing_file, data, infos, fver)
 %
@@ -108,7 +104,7 @@
 %   when converting from double to single format.
 %   2013-09-03 - Removed PWC's fix for timestrings. Issue was due to
 %   rounding errors caused by mjulian2greg.m, which have now been fixed.
-%   20130926 - Added support for output of low cloud cover and specific
+%   2013-09-26 - Added support for output of low cloud cover and specific
 %   humidity.
 %
 % ROM Revision History:
@@ -313,9 +309,6 @@
                     used_dims = [used_dims, 'nNodes'];
                 end
 
-<<<<<<< HEAD
-            case {'Et', 'evap'}
-=======
             case 'lcc'
                 if strcmpi(suffixes{i}, '_low_cloud_cover') || ~multi_out
                     % Low cloud cover
@@ -333,7 +326,7 @@
                 
             case 'shum'
                 if strcmpi(suffixes{i}, '_specific_humidity') || ~multi_out
-                    % Low cloud cover
+                    % Specific humidity
                     slp_varid=netcdf.defVar(nc,'specific_humidity','NC_FLOAT',[node_dimid, time_dimid]);
                     netcdf.putAtt(nc,slp_varid,'long_name','Specific humidity');
                     netcdf.putAtt(nc,slp_varid,'units','Kg kg^-1');
@@ -347,7 +340,6 @@
                 end
                 
             case 'Et'
->>>>>>> c3ba2291
                 if strcmpi(suffixes{i}, '_evap') || ~multi_out
                     % Evaporation
                     pevpr_varid=netcdf.defVar(nc,'evap','NC_FLOAT',[node_dimid, time_dimid]);

function data = get_NCEP_forcing(Mobj, modelTime, varargin)
% Get the required parameters from NCEP products to force FVCOM (through
% any of Casename_wnd.nc, Casename_sst.nc, Casename_hfx.nc or
% Casename_pre_evap.nc).
%
% data = get_NCEP_forcing(Mobj, modelTime)
%
% DESCRIPTION:
%   Using OPeNDAP, extract the necessary parameters to create an FVCOM
%   forcing file. Requires the air_sea toolbox and the OPeNDAP toolbox (see
%   below for where to get them).
%
% INPUT:
%   Mobj - MATLAB mesh object. Must contain fields:
%       lon, lat    - array of longitude and latitudes.
%       have_lonlat - boolean to signify whether coordinates are spherical
%                   or cartesian.
%   modelTime - Modified Julian Date start and end times
%   varargin - parameter/value pairs
%       - list of variables to extract:
%           'varlist', {'nshf', 'uwnd', 'vwnd'}
%       - data source:
%           'source', 'reanalysis1'
%           'source', 'reanalysis2' [default]
%           'source', '20thC'
%
% OUTPUT:
%   data - struct of the data necessary to force FVCOM. These can be
%   interpolated onto an unstructured grid in Mobj using grid2fvcom.m.
%
% The parameters which can be obtained from the NCEP data are:
%     - u wind component (uwnd)
%     - v wind component (vwnd)
%     - Net longwave radiation surface (nlwrs = ulwrf - dlwrf)
%     - Net shortwave radiation surface (nswrs = uswrf - dswrf)
%     - Air temperature (air)
%     - Relative humidity (rhum)
%     - Precipitation rate (prate)
%     - Sea level pressure (pres or press)
%     - Latent heat flux (lhtfl)
%     - Surface heat flux (shtfl)
%     - Potential evaporation rate (pevpr)
%     - Topography (topo)
%
% In addition to these, the momentum flux (tau) is calculated from wind
% data. Precipitation is converted from kg/m^2/s to m/s. Evaporation (Et)
% is calculated from the mean daily latent heat net flux (lhtfl) at the
% surface. Precipitation-evaporation is also created (P_E).
%
% This output struct also includes a land mask extracted from the pevpr
% data. If the pevpr data is not requested, then no land mask is returned.
%
% EXAMPLE USAGE:
%   To download the default set of data (see list above):
%
%       forcing = get_NCEP_forcing(Mobj, [51345, 51376]);
%
%   To only download wind data:
%
%       forcing = get_NCEP_forcing(Mobj, [51345, 51376], 'varlist', {'uwnd', 'vwnd'});
% 
%   To use the 20th Century Reanalysis 2 data:
% 
%       forcing = get_NCEP_forcing(Mobj, [51345, 51376], 'source', '20thC');
%
% REQUIRES:
%   The air_sea toolbox:
<<<<<<< HEAD
%       http://woodshole.er.usgs.gov/operations/sea-mat/air_sea-html/index.html
%   The OPeNDAP toolbox (MALTAB 2011b or older only):
=======
%       http://woodshoNCEP le.er.usgs.gov/operations/sea-mat/air_sea-html/index.html
%   The OPeNDAP toolbox:
>>>>>>> a4a60ba9
%       http://www.opendap.org/pub/contributed/source/ml-toolbox/
%
% Author(s)
%   Pierre Cazenave (Plymouth Marine Laboratory)
%   Ricardo Torres (Plymouth Marine Laboratory)
%   Rory O'Hara Murray (Marine Scotland Science)
%
% Revision history:
%   2012-10-31 First version based on get_NCEP_L4.m.
%   2013-02-14 Add support for the native OPeNDAP functions in the MATLAB
%   netcdf tools. Also fix the value of data.P_E.data to be only the
%   evaporation. The evaporation available from NCEP in prate is in units
%   of W m^{-2} whereas FVCOM expects ms^{-1}. Rather than convert from W
%   m^{-2} to ms^{-1}, use the latent heat flux at the surface with the
%   density of water and the latent heat of vaporisation to estimate
%   evaporation rate in ms^{-1}.
%   2013-06-17 Remove the 'pevpr' variable from the data fetched from NCEP.
%   The 'pevpr' data only covers land (and is therefore largely useless for
%   the toolbox's need. Also, we're not actually using 'pevpr' for the
%   calculation of evaporation since we're estimating that from the latent
%   heat net flux ('lhtfl'), so it's superfluous anyway.
%   2013-06-28 Changed the way the Matlab version is determiend. Now using
%   release date rather then version number. For example version 7.13 >
<<<<<<< HEAD
%   verion 7.7 but 7.13 is not greater than 7.7.
%   2013-07-18 Add support for selecting only a subset of the available
%   variables from NCEP.
%   2013-08-07 Update the URL from which to download the data (actually use
%   NCEP Reanalysis-2 now instead of the original NMC reanalysis). This has 
%   necessitated a change in some field names (slp is now pres). The NCEP
%   Reanalysis-2 data don't have net {long,short}wave radiation flux data,
%   so this is calcualted from the downward and upward fluxes. Also check
%   the returned data from NCEP match the dimensions of the longitude and
%   latitude data (particularly important for interpolation onto the
%   unstructured grid with grid2fvcom). I haven't fully tested these
%   changes with the third-party OPeNDAP toolbox, but I have in principle
%   added the necessary support.
%   2013-08-08 Make the script a generic script to download either the
%   original reanalysis ('reanalysis1'), the reanalysis-2 ('reanalysis2')
%   or the 20th Century Reanalysis-2 ('20thC') data.
%
=======
%   verion 7.7 but 7.13 is not greater than 7.7. (ROM)
%   2013-07-01 Added the 'actual_range' attribute to the native matlab
%   download section, as this is needed later when identifying the domain
%   range and replacing values outside this with NaNs. (ROM)
%   2013-08-02 Added the 'precision' attribute to the native matlab
%   download section. Reduced the precision of the 'add_offset' and
%   'scale_foctor' attributes to that specified in the netCDF file. This is
%   becasue errors can occure when rescaling the data with very high
%   precision scale factors and offsets. (ROM)
>>>>>>> a4a60ba9
%==========================================================================

subname = 'get_NCEP_forcing';

% Define date that matlab version 7.14 was released.
% OPeNDAP was included in version 7.14
% see http://en.wikipedia.org/wiki/MATLAB and
% https://publicwiki.deltares.nl/display/OET/OPeNDAP+access+with+Matlab
version_7_14_date = datenum(2012,3,1);
%version_7_13_date = datenum(2011,9,1);

<<<<<<< HEAD
=======
% Depending on the MATLAB version, either use the native netcdf
% libraries to load the OPeNDAP data, otherwise we need the relevant
% third-party toolbox.
out = ver('MATLAB');
% Look at the date rather than the version number
native_netcdf = datenum(out.Date) >= version_7_14_date;

>>>>>>> a4a60ba9
global ftbverbose;
if ftbverbose
    fprintf('\nbegin : %s\n', subname)
end

% Parse the input arguments
src = 'reanalysis2';
varlist = [];
if nargin > 2
    for a = 1:2:nargin - 2
        switch varargin{a}
            case 'varlist'
                varlist = varargin{a + 1};
            case 'source'
                src = varargin{a + 1};
        end
    end
end
if ftbverbose
    fprintf('Extracting %s data.\n', src)
end

% Get the extent of the model domain (in spherical)
if ~Mobj.have_lonlat
    error('Need spherical coordinates to extract the forcing data')
else
    % Add a buffer of one grid cell in latitude and two in longitude to
    % make sure the model domain is fully covered by the extracted data.
<<<<<<< HEAD
    [dx, dy] = deal(2.5, 2.5); % approximate NCEP resolution in degrees
    extents = [min(Mobj.lon(:))-(2*dx), max(Mobj.lon(:))+(2*dx), min(Mobj.lat(:))-dy, max(Mobj.lat(:))+dy];
=======
    [dx, dy] = deal(2.5, 2.5); % NCEP resolution in degrees
    % extents = [min(Mobj.lon(:))-(2*dx), max(Mobj.lon(:))+(2*dx), min(Mobj.lat(:))-dy, max(Mobj.lat(:))+dy];
    % one grid cell in both longitude and latitude
    extents = [min(Mobj.lon(:))-dx, max(Mobj.lon(:))+dx, min(Mobj.lat(:))-dy, max(Mobj.lat(:))+dy]; % ROM 13/11/2013
>>>>>>> a4a60ba9
end

if modelTime(end) - modelTime(1) > 365
    error('Can''t (yet) process more than a year at a time.')
end

yearStart = mjulian2greg(modelTime(1));
yearEnd = mjulian2greg(modelTime(end));
if yearEnd ~= yearStart
    error('Can''t (yet) process across a year boundary.')
else
    year = yearEnd;
end

% Set up a struct of the NCEP remote locations in which we're interested.
<<<<<<< HEAD
% This list depends on the value of src (default is reanalysis2).
switch src
    case 'reanalysis1'
        url = 'http://www.esrl.noaa.gov/psd/thredds/dodsC/Datasets/ncep.reanalysis/';
        % Set up a struct of the NCEP remote locations in which we're interested.
        ncep.uwnd = [url, 'surface_gauss/uwnd.10m.gauss.', num2str(year), '.nc'];
        ncep.vwnd = [url, 'surface_gauss/vwnd.10m.gauss.', num2str(year), '.nc'];
        ncep.nlwrs = [url, 'surface_gauss/nlwrs.sfc.gauss.', num2str(year), '.nc'];
        ncep.nswrs = [url, 'surface_gauss/nswrs.sfc.gauss.', num2str(year), '.nc'];
        ncep.air = [url, 'surface_gauss/air.2m.gauss.', num2str(year), '.nc'];
        ncep.rhum = [url, 'surface/rhum.sig995.', num2str(year), '.nc'];
        ncep.prate = [url, 'surface_gauss/prate.sfc.gauss.', num2str(year), '.nc'];
        ncep.slp = [url, 'surface/slp.', num2str(year), '.nc'];
        ncep.lhtfl = [url, 'surface_gauss/lhtfl.sfc.gauss.', num2str(year), '.nc'];
        ncep.shtfl = [url, 'surface_gauss/shtfl.sfc.gauss.', num2str(year), '.nc'];
        ncep.pevpr = [url, 'surface_gauss/pevpr.sfc.gauss.', num2str(year), '.nc'];

        % The fields below can be used to create the net shortwave and longwave
        % fluxes if the data you're using don't include net fluxes. Subtract the
        % downward from upward fluxes to get net fluxes.
        ncep.dswrf = [url, 'surface_gauss/dswrf.sfc.gauss.', num2str(year),'.nc'];
        ncep.uswrf = [url, 'surface_gauss/uswrf.sfc.gauss.', num2str(year),'.nc'];
        ncep.dlwrf = [url, 'surface_gauss/dlwrf.sfc.gauss.', num2str(year),'.nc'];
        ncep.ulwrf = [url, 'surface_gauss/ulwrf.sfc.gauss.', num2str(year),'.nc'];

    case 'reanalysis2'
        url = 'http://www.esrl.noaa.gov/psd/thredds/dodsC/Datasets/ncep.reanalysis2/';
        % Grab the topo to mask off the land values (makes the
        % interpolation to an FVCOM domain more sensible). This is
        % geopotential height, so not really that useful in the end.
        % I'll leave it in in case its of some use to someone.
        ncep.topo  = [url, 'surface/topo.sfc.nc'];

        % Get the forcing data.
        ncep.uwnd   = [url, 'gaussian_grid/uwnd.10m.gauss.', num2str(year), '.nc'];
        ncep.vwnd   = [url, 'gaussian_grid/vwnd.10m.gauss.', num2str(year), '.nc'];
        ncep.air    = [url, 'gaussian_grid/air.2m.gauss.', num2str(year), '.nc'];
        ncep.rhum   = [url, 'pressure/rhum.', num2str(year), '.nc'];
        ncep.prate  = [url, 'gaussian_grid/prate.sfc.gauss.', num2str(year), '.nc'];
        ncep.pres   = [url, 'surface/pres.sfc.', num2str(year), '.nc'];
        ncep.lhtfl  = [url, 'gaussian_grid/lhtfl.sfc.gauss.', num2str(year), '.nc'];
        ncep.shtfl  = [url, 'gaussian_grid/shtfl.sfc.gauss.', num2str(year), '.nc'];

        % The NCEP reanalysis data include net radiation fluxes whereas
        % the reanalysis-2 data don't. Instead, we calculate nswrs and
        % nlwrs from the downward and upward fluxes.
        % ncep.nlwrs  = [url, 'gaussian_grid/nlwrs.sfc.gauss.', num2str(year), '.nc'];
        % ncep.nswrs  = [url, 'gaussian_grid/nswrs.sfc.gauss.', num2str(year), '.nc'];

        % Evaporation is given in W/m^{2} whereas we want m/s. We
        % estimate evaporation from lhtfl instead and call it Et.
        % Instead we'll use this as a land mask since pevpr is only
        % given on land.
        ncep.pevpr  = [url, 'gaussian_grid/pevpr.sfc.gauss.', num2str(year), '.nc'];

        % The fields below can be used to create the net shortwave and
        % longwave fluxes if the data you're using don't include net
        % fluxes. Subtract the downward from upward fluxes to get net
        % fluxes.
        ncep.dswrf  = [url, 'gaussian_grid/dswrf.sfc.gauss.', num2str(year), '.nc'];
        ncep.uswrf  = [url, 'gaussian_grid/uswrf.sfc.gauss.', num2str(year), '.nc'];
        ncep.dlwrf  = [url, 'gaussian_grid/dlwrf.sfc.gauss.', num2str(year), '.nc'];
        ncep.ulwrf  = [url, 'gaussian_grid/ulwrf.sfc.gauss.', num2str(year), '.nc'];
    case '20thC'
        % Set up a struct of the NCEP remote locations in which we're interested.
        url = 'http://www.esrl.noaa.gov/psd/thredds/dodsC/Datasets/20thC_ReanV2/';

        % Get the forcing data.
        ncep.uwnd   = [url, 'gaussian/monolevel/uwnd.10m.', num2str(year), '.nc'];
        ncep.vwnd   = [url, 'gaussian/monolevel/vwnd.10m.', num2str(year), '.nc'];
        ncep.air    = [url, 'gaussian/monolevel/air.2m.', num2str(year), '.nc'];
        ncep.rhum   = [url, 'pressure/rhum.', num2str(year), '.nc'];
        ncep.prate  = [url, 'gaussian/monolevel/prate.', num2str(year), '.nc'];
        ncep.press  = [url, 'gaussian/monolevel/press.sfc.', num2str(year), '.nc'];
        ncep.lhtfl  = [url, 'gaussian/monolevel/lhtfl.', num2str(year), '.nc'];
        ncep.shtfl  = [url, 'gaussian/monolevel/shtfl.', num2str(year), '.nc'];

        % The NCEP reanalysis data include net radiation fluxes whereas
        % the 20th Century Reanalysis-2 data don't. Instead, we
        % calculate nswrs and nlwrs from the downward and upward
        % fluxes.
        % ncep.nlwrs  = [url, 'gaussian/monolevel/nlwrs.sfc.', num2str(year), '.nc'];
        % ncep.nswrs  = [url, 'gaussian/monolevel/nswrs.sfc.', num2str(year), '.nc'];

        % Evaporation is given in W/m^{2} whereas we want m/s. We
        % estimate evaporation from lhtfl instead and call it Et.
        % Instead we'll use this as a land mask since pevpr is only
        % given on land.
        ncep.pevpr  = [url, 'gaussian/monolevel/pevpr.', num2str(year), '.nc'];

        % The fields below can be used to create the net shortwave and
        % longwave fluxes if the data you're using don't include net
        % fluxes. Subtract the downward from upward fluxes to get net
        % fluxes.
        ncep.dswrf  = [url, 'gaussian/monolevel/dswrf.sfc.', num2str(year), '.nc'];
        ncep.uswrf  = [url, 'gaussian/monolevel/uswrf.sfc.', num2str(year), '.nc'];
        ncep.dlwrf  = [url, 'gaussian/monolevel/dlwrf.sfc.', num2str(year), '.nc'];
        ncep.ulwrf  = [url, 'gaussian/monolevel/ulwrf.sfc.', num2str(year), '.nc'];
    otherwise
        error('Unrecognised ''source'' type. Valid values are ''reanalysis1'', ''reanalysis2'', ''20thC''.')
end
            
=======
ncep.uwnd   = ['http://www.esrl.noaa.gov/psd/thredds/dodsC/Datasets/ncep.reanalysis/surface_gauss/uwnd.10m.gauss.',num2str(year),'.nc'];
ncep.vwnd   = ['http://www.esrl.noaa.gov/psd/thredds/dodsC/Datasets/ncep.reanalysis/surface_gauss/vwnd.10m.gauss.',num2str(year),'.nc'];
ncep.nlwrs  = ['http://www.esrl.noaa.gov/psd/thredds/dodsC/Datasets/ncep.reanalysis/surface_gauss/nlwrs.sfc.gauss.',num2str(year),'.nc'];
ncep.nswrs  = ['http://www.esrl.noaa.gov/psd/thredds/dodsC/Datasets/ncep.reanalysis/surface_gauss/nswrs.sfc.gauss.',num2str(year),'.nc'];
ncep.air    = ['http://www.esrl.noaa.gov/psd/thredds/dodsC/Datasets/ncep.reanalysis/surface_gauss/air.2m.gauss.',num2str(year),'.nc'];
ncep.rhum   = ['http://www.esrl.noaa.gov/psd/thredds/dodsC/Datasets/ncep.reanalysis/surface/rhum.sig995.',num2str(year),'.nc'];
ncep.prate  = ['http://www.esrl.noaa.gov/psd/thredds/dodsC/Datasets/ncep.reanalysis/surface_gauss/prate.sfc.gauss.',num2str(year),'.nc'];
ncep.slp    = ['http://www.esrl.noaa.gov/psd/thredds/dodsC/Datasets/ncep.reanalysis/surface/slp.',num2str(year),'.nc'];
ncep.lhtfl  = ['http://www.esrl.noaa.gov/psd/thredds/dodsC/Datasets/ncep.reanalysis/surface_gauss/lhtfl.sfc.gauss.',num2str(year),'.nc'];
ncep.shtfl  = ['http://www.esrl.noaa.gov/psd/thredds/dodsC/Datasets/ncep.reanalysis/surface_gauss/shtfl.sfc.gauss.',num2str(year),'.nc'];
% ncep.pevpr  = ['http://www.esrl.noaa.gov/psd/thredds/dodsC/Datasets/ncep.reanalysis/surface_gauss/pevpr.sfc.gauss.',num2str(year),'.nc'];

% % only take a few of the above variables if they are listed as arguments
% if nargin>2
%     for ii=1:size(varargin,2)
%         ncep1.(varargin{ii}) = ncep.(varargin{ii});
%     end
%     ncep = ncep1;
%     clear ncep1
% end

% The fields below can be used to create the net shortwave and longwave
% fluxes if the data you're using don't include net fluxes. Subtract the
% downward from upward fluxes to get net fluxes.
% ncep.dswrf  = ['http://www.esrl.noaa.gov/psd/thredds/dodsC/Datasets/ncep.reanalysis/surface_gauss/dswrf.sfc.gauss.',num2str(year),'.nc'];
% ncep.uswrf  = ['http://www.esrl.noaa.gov/psd/thredds/dodsC/Datasets/ncep.reanalysis/surface_gauss/uswrf.sfc.gauss.',num2str(year),'.nc'];
% ncep.dlwrf  = ['http://www.esrl.noaa.gov/psd/thredds/dodsC/Datasets/ncep.reanalysis/surface_gauss/dlwrf.sfc.gauss.',num2str(year),'.nc'];
% ncep.ulwrf  = ['http://www.esrl.noaa.gov/psd/thredds/dodsC/Datasets/ncep.reanalysis/surface_gauss/ulwrf.sfc.gauss.',num2str(year),'.nc'];

>>>>>>> a4a60ba9
fields = fieldnames(ncep);

for aa = 1:length(fields)

%     % Skip the downward/upward arrays (most of the time we'll be using the
%     % NCEP-provided net values).
%     if strcmpi(fields{aa}, 'dswrf') || strcmpi(fields{aa}, 'dlwrf') || strcmpi(fields{aa}, 'uswrf') || strcmpi(fields{aa}, 'ulwrf')
%         if ftbverbose
%             fprintf('skipping.\n')
%         end
%         % But only if we haven't been given a list of variables to fetch.
%         if nargin ~= 3
%             continue
%         end
%     end

    % We've been given a list of variables to do, so skip those that aren't
    % in the list.
    if ~isempty(varlist) && max(strcmp(fields{aa}, varlist)) ~= 1
        continue
    end

    if ftbverbose
        fprintf('getting ''%s'' data... ', fields{aa})
    end
    
    data.(fields{aa}).data = [];
    data.(fields{aa}).time = [];
    data.(fields{aa}).lat = [];
    data.(fields{aa}).lon = [];
    data_attributes.(fields{aa}) = [];

<<<<<<< HEAD
    % Depending on the MATLAB version, either use the native netcdf
    % libraries to load the OPeNDAP data, otherwise we need the relevant
    % third-party toolbox.
    out = ver('MATLAB');
    if datenum(out.Date) > version_7_14_date % Look at the date rather than the version number

=======
    if native_netcdf
        
>>>>>>> a4a60ba9
        %ncid_info = ncinfo(ncep.(fields{aa}));
        ncid = netcdf.open(ncep.(fields{aa}));

        % If you don't know what it contains, start by using the
        % 'netcdf.inq' operation:
        %[numdims,numvars,numglobalatts,unlimdimid] = netcdf.inq(ncid);
        varid = netcdf.inqVarID(ncid, 'time');
        data_time.time = netcdf.getVar(ncid, varid, 'double');
        if strcmpi(fields{aa}, 'topo')
            % The topography variable isn't called topo but hgt. Why is
            % beyond me.
            varid = netcdf.inqVarID(ncid, 'hgt');
        else
            varid = netcdf.inqVarID(ncid, (fields{aa}));
        end

        data_attributes.(fields{aa}).(fields{aa}).scale_factor = ...
            netcdf.getAtt(ncid,varid,'scale_factor','double');
        data_attributes.(fields{aa}).(fields{aa}).add_offset = ...
            netcdf.getAtt(ncid,varid,'add_offset','double');
<<<<<<< HEAD
        data_attributes.(fields{aa}).(fields{aa}).unpacked_valid_range = ...
            netcdf.getAtt(ncid, varid, 'unpacked_valid_range');
=======
        data_attributes.(fields{aa}).(fields{aa}).actual_range = ...
            netcdf.getAtt(ncid,varid,'actual_range','double');
        data_attributes.(fields{aa}).(fields{aa}).precision = ...
            netcdf.getAtt(ncid,varid,'precision','double');

        % Change the precision of the attributes to avoid errors
        precision = 10^data_attributes.(fields{aa}).(fields{aa}).precision;
        data_attributes.(fields{aa}).(fields{aa}).scale_factor = ...
            round(precision*data_attributes.(fields{aa}).(fields{aa}).scale_factor)./precision;
        data_attributes.(fields{aa}).(fields{aa}).add_offset   = ...
            round(precision*data_attributes.(fields{aa}).(fields{aa}).add_offset)./precision;
        
>>>>>>> a4a60ba9
        varid = netcdf.inqVarID(ncid,'lon');
        data_lon.lon = netcdf.getVar(ncid,varid,'double');
        varid = netcdf.inqVarID(ncid,'lat');
        data_lat.lat = netcdf.getVar(ncid,varid,'double');
        % Some of the NCEP Reanalysis 2 data are 4D, but with a single
        % vertical level (e.g. uwnd, vwnd, air, rhum).
        data_level_idx = [];
        try % not all data have a 'level', so fail gracefully here.
            varid = netcdf.inqVarID(ncid, 'level');
            data_level.level = netcdf.getVar(ncid, varid, 'double');
            if length(data_level.level) > 1
                % Assume we've got rhum and we want humidity at the sea
                % surface (1013 millibars (or hPa)). As such, ZQQ must be
                % 0.0 in the FVCOM model namelist. Find the closest level
                % to pressure at 1 standard atmosphere.
                [~, data_level_idx] = min(abs(data_level.level - 1013));
            end
        end
        if isempty(data_level_idx) % default to the first
            data_level_idx = 1;
        end

        if strcmpi(src, 'reanalysis1')
            timevec = datevec((data_time.time)/24+365);
        else
            timevec = datevec((data_time.time / 24) + datenum(1800, 1, 1, 0, 0, 0));
        end


    else
        % We'll use the third-party OPeNDAP toolbox.
        data_time = loaddap([ncep.(fields{aa}),'?time']);
        data_attributes.(fields{aa}) = loaddap('-A',[ncep.(fields{aa})]);
        if strcmpi(src, 'reanalysis1')
            timevec = datevec((data_time.time)/24+365);
        else
            timevec = datevec((data_time.time / 24) + datenum(1800, 1, 1, 0, 0, 0));
        end

        % Clip the data to the model domain
        data_lon = loaddap([ncep.(fields{aa}),'?lon']);
        % If the extents are negative in longitude, we need to extract the NCEP
        data_lat = loaddap([ncep.(fields{aa}),'?lat']);

        data_level_idx = 1;
        try
            data_level = loaddap([ncep.(fields{aa}),'?level']);
            if length(data_level.level) > 1
                % Assume we've got rhum and we want humidity at the sea
                % surface (since ZQQ = 0.0 in the FVCOM model namelist).
                data_level_idx = find(data_level.level == 1000);
            end
        end
        if isempty(data_level_idx) % default to the first
            data_level_idx = 1;
        end
    end

    % Get the data time and convert to Modified Julian Day.
    data.time = greg2mjulian(timevec(:,1), timevec(:,2), timevec(:,3), ...
        timevec(:,4), timevec(:,5), timevec(:,6));
    % Clip the time to the given range
    data_time_mask = data.time >= modelTime(1) & data.time <= modelTime(end);
    data_time_idx = 1:size(data.time,1);
    data_time_idx = data_time_idx(data_time_mask);
    if ~isempty(data_time_idx) % for the topo data mainly
        data.time = data.time(data_time_mask);
    else
        % Reset the index to its original size. This is for data with only
        % a single time stamp which falls outside the model time (as is the
        % case with the topography data). Only reset it when the length of
        % the input time is equal to 1.
        if length(data.time) == 1
            data_time_idx = 1:size(data.time, 1);
        end
    end

    % Check the times
    %[yyyy,mm,dd,hh,MM,ss] = mjulian2greg(data.time(1))
    %[yyyy,mm,dd,hh,MM,ss] = mjulian2greg(data.time(end))
    % Get the data in two goes, once for the end of the grid (west of
    % Greenwich), once for the beginning (east of Greenwich), and then
    % stick the two bits together.
    clear index_lon index_lat
    if extents(1) < 0 && extents(2) < 0
        % This is OK, we can just shunt the values by 360.
        extents(1) = extents(1) + 360;
        extents(2) = extents(2) + 360;
        index_lon = find(data_lon.lon > extents(1) & data_lon.lon < extents(2));
    elseif extents(1) < 0 && extents(2) > 0
        % This is the tricky one. We'll do two passes to extract the
        % western chunk first (extents(1)+360 to 360), then the eastern
        % chunk (0-extents(2))
        index_lon{1} = find(data_lon.lon >= extents(1) + 360);
        index_lon{2} = find(data_lon.lon <= extents(2));
    else
        % Dead easy, we're in the eastern hemisphere, so nothing too
        % strenuous here
        index_lon = find(data_lon.lon > extents(1) & data_lon.lon < extents(2));
    end

    % Latitude is much more straightforward
    index_lat = find(data_lat.lat > extents(3) & data_lat.lat < extents(4));
    data.(fields{aa}).lat = data_lat.lat(index_lat);

    % Get the data
    if iscell(index_lon)
        data.(fields{aa}).lon = data_lon.lon(cat(1,index_lon{:}));

<<<<<<< HEAD
        % We need to do each half and merge them
        if datenum(out.Date) > version_7_14_date % Look at the date rather than the version number
=======
        if native_netcdf
>>>>>>> a4a60ba9
            % varidlon = netcdf.inqVarID(ncid,'lon');
            % varidtime = netcdf.inqVarID(ncid,'time');
            % varidlat = netcdf.inqVarID(ncid,'lat');

            if strcmpi(fields{aa}, 'topo')
                varid = netcdf.inqVarID(ncid, 'hgt');
            else
                varid = netcdf.inqVarID(ncid,(fields{aa}));
            end
            %[varname,xtype,dimids,natts] = netcdf.inqVar(ncid,varid);
            %[~, length1] = netcdf.inqDim(ncid, dimids(1))
            %[~, length2] = netcdf.inqDim(ncid, dimids(2))
            %[~, length3] = netcdf.inqDim(ncid, dimids(3))
            %[~, length4] = netcdf.inqDim(ncid, dimids(4))
            % Dimension order is [lon, lat, level, time] or [lon, lat,
            % time]. Offset indices by 1 (netcdf counts from 0).
            [~, ~, dimids, ~] = netcdf.inqVar(ncid,varid);
            if length(dimids) == 4
                start = [min(index_lon{1}), min(index_lat), data_level_idx, min(data_time_idx)] - 1;
                count = [length(index_lon{1}), length(index_lat), length(data_level_idx), length(data_time_idx)];
            elseif length(dimids) == 3
                start = [min(index_lon{1}), min(index_lat), min(data_time_idx)] - 1;
                count = [length(index_lon{1}), length(index_lat), length(data_time_idx)];
            end
            data1_west.(fields{aa}).(fields{aa}) = netcdf.getVar(ncid, varid, start, count, 'double');

            if length(dimids) == 4
                start = [min(index_lon{2}), min(index_lat), data_level_idx, min(data_time_idx)] - 1;
                count = [length(index_lon{2}), length(index_lat), length(data_level_idx), length(data_time_idx)];
            elseif length(dimids) == 3
                start = [min(index_lon{2}), min(index_lat), min(data_time_idx)] - 1;
                count = [length(index_lon{2}), length(index_lat), length(data_time_idx)];
            end
            data1_east.(fields{aa}).(fields{aa}) = netcdf.getVar(ncid, varid, start, count, 'double');
            
            data1.(fields{aa}).(fields{aa}).(fields{aa}) = ...
                cat(1, data1_west.(fields{aa}).(fields{aa}), data1_east.(fields{aa}).(fields{aa}));

        else
            % The topo needs to be handled slightly differently because its
            % variable name is not the same as the prefix in the file name.
            if strcmpi(fields{aa}, 'topo')
                tmpvarname = 'hgt';
            else
                tmpvarname = fields{aa};
            end
            eval(['data1_west.(fields{aa}) = loaddap(''', ncep.(fields{aa}),'?',...
                tmpvarname,'[', num2str(min(data_time_idx)-1),':',...
                num2str(max(data_time_idx)-1), '][',...
                num2str(min(index_lat)-1), ':', num2str(max(index_lat)-1),...
                '][', num2str(min(index_lon{1})-1), ':',...
                num2str(length(data_lon.lon)-1), ']'');']);
            eval(['data1_east.(fields{aa}) = loaddap(''', ncep.(fields{aa}),'?',...
                tmpvarname, '[', num2str(min(data_time_idx)-1),':',...
                num2str(max(data_time_idx)-1), '][',...
                num2str(min(index_lat)-1), ':', num2str(max(index_lat)-1),...
                '][', '0', ':', num2str(max(index_lon{2})-1), ']'');']);
            
            if strcmpi(fields{aa}, 'topo')
                data1_east.(fields{aa}).(fields{aa}) = data1_east(fields{aa}).(tmpvarname);
                data1_west.(fields{aa}).(fields{aa}) = data1_west(fields{aa}).(tmpvarname);
                clear data1_east(fields{aa}.(tmpvarname) data1_west(fields{aa}).(tmpvarname)
            end

            % Merge the two sets of data together
            structfields = fieldnames(data1_west.(fields{aa}).(fields{aa}));
            for ii=1:length(structfields)
                switch structfields{ii}
                    case 'lon'
                        % Only the longitude and the actual data need
                        % sticking together, but each must be done along a
                        % different axis (lon is a vector, the data is an
                        % array).
                        data1.(fields{aa}).(fields{aa}).(structfields{ii}) = ...
                            [data1_west.(fields{aa}).(fields{aa}).(structfields{ii});data1_east.(fields{aa}).(fields{aa}).(structfields{ii})];
                    case fields{aa}
                        % This is the actual data
                        data1.(fields{aa}).(fields{aa}).(structfields{ii}) = ...
                            [data1_west.(fields{aa}).(fields{aa}).(structfields{ii}),data1_east.(fields{aa}).(fields{aa}).(structfields{ii})];
                    otherwise
                        % Assume the data are the same in both arrays. A
                        % simple check of the range of values in the
                        % difference between the two arrays should show
                        % whether they're the same or not. If they are, use
                        % the western values, otherwise, warn about the
                        % differences. It might be the data are relatively
                        % unimportant anyway (i.e. not used later on).
                        try
                            tdata = data1_west.(fields{aa}).(fields{aa}).(structfields{ii}) - data1_east.(fields{aa}).(fields{aa}).(structfields{ii});
                            if range(tdata(:)) == 0
                                % They're the same data
                                data1.(fields{aa}).(fields{aa}).(structfields{ii}) = ...
                                    data1_west.(fields{aa}).(fields{aa}).(structfields{ii});
                            else
                                warning('Unexpected data field and the west and east halves don''t match. Skipping.')
                            end
                        catch
                            warning('Unexpected data field and the west and east halves don''t match. Skipping.')
                        end
                        clear tdata
                end
            end
        end
    else
        % We have a straightforward data extraction
        data.(fields{aa}).lon = data_lon.lon(index_lon);

<<<<<<< HEAD
        if datenum(out.Date) > version_7_14_date % Look at the date rather than the version number
=======
        if native_netcdf
>>>>>>> a4a60ba9
            varid = netcdf.inqVarID(ncid,(fields{aa}));
            % [varname,xtype,dimids,natts] = netcdf.inqVar(ncid,varid);
            % [~,length1] = netcdf.inqDim(ncid,dimids(1))
            % [~,length2] = netcdf.inqDim(ncid,dimids(2))
            % [~,length3] = netcdf.inqDim(ncid,dimids(3))
            start=[min(index_lon)-1,min(index_lat)-1,min(data_time_idx)-1];
            count=[length(index_lon),length(index_lat),length(data_time_idx)];
            data1.(fields{aa}).(fields{aa}).(fields{aa}) = netcdf.getVar(ncid,varid,start,count,'double');

        else
            eval(['data1.(fields{aa}) = loaddap(''', ncep.(fields{aa}),'?',...
                fields{aa}, '[', num2str(min(data_time_idx)-1),':',...
                num2str(max(data_time_idx)-1), '][',...
                num2str(min(index_lat)-1), ':', num2str(max(index_lat)-1),...
                '][', num2str(min(index_lon)-1), ':',...
                num2str(max(index_lon)-1), ']'');']);
        end
    end

    datatmp = squeeze(data1.(fields{aa}).(fields{aa}).(fields{aa}));
    datatmp = (datatmp * data_attributes.(fields{aa}).(fields{aa}).scale_factor) + data_attributes.(fields{aa}).(fields{aa}).add_offset;

    % Fix the longitude ranges for all data.
    data.(fields{aa}).lon(data.(fields{aa}).lon > 180) = ...
        data.(fields{aa}).lon(data.(fields{aa}).lon > 180) - 360;
    
    data.(fields{aa}).data = datatmp;
    data.(fields{aa}).time = data.time;
    data.(fields{aa}).unpacked_valid_range = ...
        data_attributes.(fields{aa}).(fields{aa}).unpacked_valid_range;
    %     data.(fields{aa}).time = cat(1, data.(fields{aa}).time, squeeze(data1.(fields{aa}).(fields{aa}).time));
    %     data.(fields{aa}).lat = squeeze(data1.(fields{aa}).(fields{aa}).lat);
    %     data.(fields{aa}).lon = squeeze(data1.(fields{aa}).(fields{aa}).lon);

    % Replace values outside the specified actual range with NaNs. For the
    % majority of the variables, this shouldn't ever really generate values
    % of NaN since the coverage is global (land and sea). This did crop up
    % as a problem with the pevpr data (which is land only). In some ways,
    % if something fails later on (e.g. the interpolation) because there's
    % NaNs, that should be a wakeup call to check what's going on with the
    % data.
    if isfield(data_attributes.(fields{aa}).(fields{aa}), 'actual_range')
        actual_min = data_attributes.(fields{aa}).(fields{aa}).actual_range(1);
        actual_max = data_attributes.(fields{aa}).(fields{aa}).actual_range(2);
        mask = data.(fields{aa}).data < actual_min | data.(fields{aa}).data > actual_max;
        data.(fields{aa}).data(mask) = NaN;
    end

    if ftbverbose
        if isfield(data, fields{aa})
            fprintf('done.\n')
        else
            fprintf('error!\n')
        end
    end
end

% Calculate the net long and shortwave radiation fluxes.
if isfield(data, 'ulwrf') && isfield(data, 'uswrf') && isfield(data, 'dlwrf') && isfield(data, 'dswrf')
    vars = {'nswrs', 'nlwrs'};
    up = {'uswrf', 'ulwrf'};
    down = {'dswrf', 'dlwrf'};
    for i = 1:length(vars)
        data.(vars{i}).data = data.(up{i}).data - data.(down{i}).data;
        data.(vars{i}).time = data.(up{i}).time;
        data.(vars{i}).lon = data.(up{i}).lon;
        data.(vars{i}).lat = data.(up{i}).lat;
    end
end

% Now we have some data, we need to create some additional parameters
% required by FVCOM.

% FVCOM's sign convention is the opposite of the NCEP data for heat fluxes
% (FVCOM: positive = downward flux = ocean heating, negative = upward flux
% = ocean cooling. NCEP: positive = upward flux = ocean cooling, negative =
% downward flux = ocean heating). So, rather than do the corrections in
% create_files.m or wherever, do them here instead.
% data.nlwrs.data = -data.nlwrs.data;
% data.nswrs.data = -data.nswrs.data;

% Convert precipitation from kg/m^2/s to m/s (required by FVCOM) by
% dividing by freshwater density (kg/m^3).
if isfield(data, 'prate')
    data.prate.data = data.prate.data/1000;
end

% Evaporation can be approximated by:
%
%   E(m/s) = lhtfl/Llv/rho
%
% where:
%
%   lhtfl   = "Mean daily latent heat net flux at the surface"
%   Llv     = Latent heat of vaporization (approx to 2.5*10^6 J kg^-1)
%   rho     = 1025 kg/m^3
%
if isfield(data, 'prate')
    Llv = 2.5*10^6;
    rho = 1025; % using a typical value for seawater.
    Et = data.lhtfl.data/Llv/rho;
    data.P_E.data = data.prate.data - Et;
    % Evaporation and precipitation need to have the same sign for FVCOM (ocean
    % losing water is negative in both instances). So, flip the evaporation
    % here.
    data.Et.data = -Et;
end

% Calculate the momentum flux
if isfield(data, 'uwnd') && isfield(data, 'vwnd')
    WW = data.uwnd.data + data.vwnd.data * 1i;
    data.tau.data = stresslp(abs(WW),10);
    [data.tx.data,data.ty.data] = wstress(data.uwnd.data,data.vwnd.data,10);
    data.tx.data=reshape(data.tx.data*0.1, size(data.uwnd.data)); % dyn/cm^2 to N/m^2
    data.ty.data=reshape(data.ty.data*0.1, size(data.uwnd.data)); % dyn/cm^2 to N/m^2
end

% Get the fields we need for the subsequent interpolation Find the position
% of a sensibly sized array (i.e. not 'topo', 'rhum' or 'pres'.
for vv = 1:length(fields)
    if ~isempty(varlist) && max(strcmp(fields{vv}, varlist)) ~= 1
        continue
    end

    switch fields{vv}
        % Set ii in each instance in case we've been told to only use
        % one of the three alternatively gridded data.
        case 'topo'
            ii = vv;
            continue
        case 'rhum'
            ii = vv;
            continue
        case {'pres', 'press'}
            ii = vv;
            continue
        otherwise
            % We've got one, so stop looking.
            ii = vv;
            break
    end
end
data.lon = data.(fields{ii}).lon;
data.lon(data.lon > 180) = data.lon(data.lon > 180) - 360;
data.lat = data.(fields{ii}).lat;

% Create a land mask from the pevpr data (if it's been extracted).
if isfield(data, 'pevpr')
    % Find any value less than or equal to the valid maximum across all
    % time steps.
    data.land_mask = max(data.pevpr.data <= data.pevpr.unpacked_valid_range(2), [], 3);
end

% Convert temperature to degrees Celsius (from Kelvin)
if isfield(data, 'air')
    data.air.data = data.air.data - 273.15;
end

% Make sure all the data we have downloaded is the same shape as the
% longitude and latitude arrays. This is complicated by the fact the NCEP
% surface products (e.g. rhum, pres) are on a different grid from the rest
% (e.g. uwnd).
for aa = 1:length(fields)
%     if strcmpi(fields{aa}, 'dswrf') || strcmpi(fields{aa}, 'dlwrf') || strcmpi(fields{aa}, 'uswrf') || strcmpi(fields{aa}, 'ulwrf')
%         % But only if we haven't been given a list of variables to fetch.
%         if nargin ~= 3
%             continue
%         end
%     end

    if ~isempty(varlist) && max(strcmp(fields{aa}, varlist)) ~= 1
        % We've been given a list of variables to extract, so skip those
        % that aren't in that list
        continue
    else
        if isfield(data, fields{aa})
            [px, py] = deal(length(data.(fields{aa}).lon), length(data.(fields{aa}).lat));
            [ncx, ncy, ~] = size(data.(fields{aa}).data);
            if ncx ~= px || ncy ~= py
                data.(fields{aa}).data = permute(data.(fields{aa}).data, [2, 1, 3]);

                % Check everything's OK now.
                [ncx, ncy, ~] = size(data.(fields{aa}).data);
                if ncx ~= px || ncy ~= py
                    error('Unable to resize data arrays to match position data orientation. Are these data NCEP surface data (i.e. on a different horizontal grid?)')
                else
                    if ftbverbose
                        fprintf('Matching %s data dimensions to position arrays\n', fields{aa})
                    end
                end
            end
        else
            warning('Variable %s requested but not downloaded?', fields{aa})
        end
    end
end

if datenum(out.Date) > version_7_14_date
    netcdf.close(ncid)
end

% Have a look at some data.
% [X, Y] = meshgrid(data.lon, data.lat);
% for i=1:size(data.uwnd.data, 3)
%     figure(1)
%     clf
%     uv = sqrt(data.uwnd.data(:, :, i).^2 + data.vwnd.data(:, :, i).^2);
%     pcolor(X, Y, uv')
%     shading flat
%     axis('equal','tight')
%     pause(0.1)
% end

if ftbverbose
    fprintf(['end   : ' subname '\n'])
end

return<|MERGE_RESOLUTION|>--- conflicted
+++ resolved
@@ -65,13 +65,8 @@
 %
 % REQUIRES:
 %   The air_sea toolbox:
-<<<<<<< HEAD
 %       http://woodshole.er.usgs.gov/operations/sea-mat/air_sea-html/index.html
 %   The OPeNDAP toolbox (MALTAB 2011b or older only):
-=======
-%       http://woodshoNCEP le.er.usgs.gov/operations/sea-mat/air_sea-html/index.html
-%   The OPeNDAP toolbox:
->>>>>>> a4a60ba9
 %       http://www.opendap.org/pub/contributed/source/ml-toolbox/
 %
 % Author(s)
@@ -95,10 +90,17 @@
 %   heat net flux ('lhtfl'), so it's superfluous anyway.
 %   2013-06-28 Changed the way the Matlab version is determiend. Now using
 %   release date rather then version number. For example version 7.13 >
-<<<<<<< HEAD
-%   verion 7.7 but 7.13 is not greater than 7.7.
+%   verion 7.7 but 7.13 is not greater than 7.7. (ROM)
+%   2013-07-01 Added the 'actual_range' attribute to the native matlab
+%   download section, as this is needed later when identifying the domain
+%   range and replacing values outside this with NaNs. (ROM)
 %   2013-07-18 Add support for selecting only a subset of the available
-%   variables from NCEP.
+%   variables from NCEP (PC).
+%   2013-08-02 Added the 'precision' attribute to the native matlab
+%   download section. Reduced the precision of the 'add_offset' and
+%   'scale_foctor' attributes to that specified in the netCDF file. This is
+%   becasue errors can occure when rescaling the data with very high
+%   precision scale factors and offsets. (ROM)
 %   2013-08-07 Update the URL from which to download the data (actually use
 %   NCEP Reanalysis-2 now instead of the original NMC reanalysis). This has 
 %   necessitated a change in some field names (slp is now pres). The NCEP
@@ -108,22 +110,12 @@
 %   latitude data (particularly important for interpolation onto the
 %   unstructured grid with grid2fvcom). I haven't fully tested these
 %   changes with the third-party OPeNDAP toolbox, but I have in principle
-%   added the necessary support.
+%   added the necessary support (PC).
 %   2013-08-08 Make the script a generic script to download either the
 %   original reanalysis ('reanalysis1'), the reanalysis-2 ('reanalysis2')
-%   or the 20th Century Reanalysis-2 ('20thC') data.
-%
-=======
-%   verion 7.7 but 7.13 is not greater than 7.7. (ROM)
-%   2013-07-01 Added the 'actual_range' attribute to the native matlab
-%   download section, as this is needed later when identifying the domain
-%   range and replacing values outside this with NaNs. (ROM)
-%   2013-08-02 Added the 'precision' attribute to the native matlab
-%   download section. Reduced the precision of the 'add_offset' and
-%   'scale_foctor' attributes to that specified in the netCDF file. This is
-%   becasue errors can occure when rescaling the data with very high
-%   precision scale factors and offsets. (ROM)
->>>>>>> a4a60ba9
+%   or the 20th Century Reanalysis-2 ('20thC') data (PC).
+%   2014-02-03 Merge Rory's changes to my latest version (PC).
+%
 %==========================================================================
 
 subname = 'get_NCEP_forcing';
@@ -135,8 +127,6 @@
 version_7_14_date = datenum(2012,3,1);
 %version_7_13_date = datenum(2011,9,1);
 
-<<<<<<< HEAD
-=======
 % Depending on the MATLAB version, either use the native netcdf
 % libraries to load the OPeNDAP data, otherwise we need the relevant
 % third-party toolbox.
@@ -144,7 +134,6 @@
 % Look at the date rather than the version number
 native_netcdf = datenum(out.Date) >= version_7_14_date;
 
->>>>>>> a4a60ba9
 global ftbverbose;
 if ftbverbose
     fprintf('\nbegin : %s\n', subname)
@@ -173,15 +162,8 @@
 else
     % Add a buffer of one grid cell in latitude and two in longitude to
     % make sure the model domain is fully covered by the extracted data.
-<<<<<<< HEAD
     [dx, dy] = deal(2.5, 2.5); % approximate NCEP resolution in degrees
     extents = [min(Mobj.lon(:))-(2*dx), max(Mobj.lon(:))+(2*dx), min(Mobj.lat(:))-dy, max(Mobj.lat(:))+dy];
-=======
-    [dx, dy] = deal(2.5, 2.5); % NCEP resolution in degrees
-    % extents = [min(Mobj.lon(:))-(2*dx), max(Mobj.lon(:))+(2*dx), min(Mobj.lat(:))-dy, max(Mobj.lat(:))+dy];
-    % one grid cell in both longitude and latitude
-    extents = [min(Mobj.lon(:))-dx, max(Mobj.lon(:))+dx, min(Mobj.lat(:))-dy, max(Mobj.lat(:))+dy]; % ROM 13/11/2013
->>>>>>> a4a60ba9
 end
 
 if modelTime(end) - modelTime(1) > 365
@@ -197,7 +179,6 @@
 end
 
 % Set up a struct of the NCEP remote locations in which we're interested.
-<<<<<<< HEAD
 % This list depends on the value of src (default is reanalysis2).
 switch src
     case 'reanalysis1'
@@ -300,37 +281,6 @@
         error('Unrecognised ''source'' type. Valid values are ''reanalysis1'', ''reanalysis2'', ''20thC''.')
 end
             
-=======
-ncep.uwnd   = ['http://www.esrl.noaa.gov/psd/thredds/dodsC/Datasets/ncep.reanalysis/surface_gauss/uwnd.10m.gauss.',num2str(year),'.nc'];
-ncep.vwnd   = ['http://www.esrl.noaa.gov/psd/thredds/dodsC/Datasets/ncep.reanalysis/surface_gauss/vwnd.10m.gauss.',num2str(year),'.nc'];
-ncep.nlwrs  = ['http://www.esrl.noaa.gov/psd/thredds/dodsC/Datasets/ncep.reanalysis/surface_gauss/nlwrs.sfc.gauss.',num2str(year),'.nc'];
-ncep.nswrs  = ['http://www.esrl.noaa.gov/psd/thredds/dodsC/Datasets/ncep.reanalysis/surface_gauss/nswrs.sfc.gauss.',num2str(year),'.nc'];
-ncep.air    = ['http://www.esrl.noaa.gov/psd/thredds/dodsC/Datasets/ncep.reanalysis/surface_gauss/air.2m.gauss.',num2str(year),'.nc'];
-ncep.rhum   = ['http://www.esrl.noaa.gov/psd/thredds/dodsC/Datasets/ncep.reanalysis/surface/rhum.sig995.',num2str(year),'.nc'];
-ncep.prate  = ['http://www.esrl.noaa.gov/psd/thredds/dodsC/Datasets/ncep.reanalysis/surface_gauss/prate.sfc.gauss.',num2str(year),'.nc'];
-ncep.slp    = ['http://www.esrl.noaa.gov/psd/thredds/dodsC/Datasets/ncep.reanalysis/surface/slp.',num2str(year),'.nc'];
-ncep.lhtfl  = ['http://www.esrl.noaa.gov/psd/thredds/dodsC/Datasets/ncep.reanalysis/surface_gauss/lhtfl.sfc.gauss.',num2str(year),'.nc'];
-ncep.shtfl  = ['http://www.esrl.noaa.gov/psd/thredds/dodsC/Datasets/ncep.reanalysis/surface_gauss/shtfl.sfc.gauss.',num2str(year),'.nc'];
-% ncep.pevpr  = ['http://www.esrl.noaa.gov/psd/thredds/dodsC/Datasets/ncep.reanalysis/surface_gauss/pevpr.sfc.gauss.',num2str(year),'.nc'];
-
-% % only take a few of the above variables if they are listed as arguments
-% if nargin>2
-%     for ii=1:size(varargin,2)
-%         ncep1.(varargin{ii}) = ncep.(varargin{ii});
-%     end
-%     ncep = ncep1;
-%     clear ncep1
-% end
-
-% The fields below can be used to create the net shortwave and longwave
-% fluxes if the data you're using don't include net fluxes. Subtract the
-% downward from upward fluxes to get net fluxes.
-% ncep.dswrf  = ['http://www.esrl.noaa.gov/psd/thredds/dodsC/Datasets/ncep.reanalysis/surface_gauss/dswrf.sfc.gauss.',num2str(year),'.nc'];
-% ncep.uswrf  = ['http://www.esrl.noaa.gov/psd/thredds/dodsC/Datasets/ncep.reanalysis/surface_gauss/uswrf.sfc.gauss.',num2str(year),'.nc'];
-% ncep.dlwrf  = ['http://www.esrl.noaa.gov/psd/thredds/dodsC/Datasets/ncep.reanalysis/surface_gauss/dlwrf.sfc.gauss.',num2str(year),'.nc'];
-% ncep.ulwrf  = ['http://www.esrl.noaa.gov/psd/thredds/dodsC/Datasets/ncep.reanalysis/surface_gauss/ulwrf.sfc.gauss.',num2str(year),'.nc'];
-
->>>>>>> a4a60ba9
 fields = fieldnames(ncep);
 
 for aa = 1:length(fields)
@@ -363,17 +313,11 @@
     data.(fields{aa}).lon = [];
     data_attributes.(fields{aa}) = [];
 
-<<<<<<< HEAD
     % Depending on the MATLAB version, either use the native netcdf
     % libraries to load the OPeNDAP data, otherwise we need the relevant
     % third-party toolbox.
-    out = ver('MATLAB');
-    if datenum(out.Date) > version_7_14_date % Look at the date rather than the version number
-
-=======
     if native_netcdf
-        
->>>>>>> a4a60ba9
+
         %ncid_info = ncinfo(ncep.(fields{aa}));
         ncid = netcdf.open(ncep.(fields{aa}));
 
@@ -394,10 +338,9 @@
             netcdf.getAtt(ncid,varid,'scale_factor','double');
         data_attributes.(fields{aa}).(fields{aa}).add_offset = ...
             netcdf.getAtt(ncid,varid,'add_offset','double');
-<<<<<<< HEAD
         data_attributes.(fields{aa}).(fields{aa}).unpacked_valid_range = ...
             netcdf.getAtt(ncid, varid, 'unpacked_valid_range');
-=======
+
         data_attributes.(fields{aa}).(fields{aa}).actual_range = ...
             netcdf.getAtt(ncid,varid,'actual_range','double');
         data_attributes.(fields{aa}).(fields{aa}).precision = ...
@@ -409,8 +352,7 @@
             round(precision*data_attributes.(fields{aa}).(fields{aa}).scale_factor)./precision;
         data_attributes.(fields{aa}).(fields{aa}).add_offset   = ...
             round(precision*data_attributes.(fields{aa}).(fields{aa}).add_offset)./precision;
-        
->>>>>>> a4a60ba9
+
         varid = netcdf.inqVarID(ncid,'lon');
         data_lon.lon = netcdf.getVar(ncid,varid,'double');
         varid = netcdf.inqVarID(ncid,'lat');
@@ -520,12 +462,8 @@
     if iscell(index_lon)
         data.(fields{aa}).lon = data_lon.lon(cat(1,index_lon{:}));
 
-<<<<<<< HEAD
         % We need to do each half and merge them
-        if datenum(out.Date) > version_7_14_date % Look at the date rather than the version number
-=======
         if native_netcdf
->>>>>>> a4a60ba9
             % varidlon = netcdf.inqVarID(ncid,'lon');
             % varidtime = netcdf.inqVarID(ncid,'time');
             % varidlat = netcdf.inqVarID(ncid,'lat');
@@ -633,11 +571,7 @@
         % We have a straightforward data extraction
         data.(fields{aa}).lon = data_lon.lon(index_lon);
 
-<<<<<<< HEAD
-        if datenum(out.Date) > version_7_14_date % Look at the date rather than the version number
-=======
         if native_netcdf
->>>>>>> a4a60ba9
             varid = netcdf.inqVarID(ncid,(fields{aa}));
             % [varname,xtype,dimids,natts] = netcdf.inqVar(ncid,varid);
             % [~,length1] = netcdf.inqDim(ncid,dimids(1))
@@ -710,14 +644,6 @@
 
 % Now we have some data, we need to create some additional parameters
 % required by FVCOM.
-
-% FVCOM's sign convention is the opposite of the NCEP data for heat fluxes
-% (FVCOM: positive = downward flux = ocean heating, negative = upward flux
-% = ocean cooling. NCEP: positive = upward flux = ocean cooling, negative =
-% downward flux = ocean heating). So, rather than do the corrections in
-% create_files.m or wherever, do them here instead.
-% data.nlwrs.data = -data.nlwrs.data;
-% data.nswrs.data = -data.nswrs.data;
 
 % Convert precipitation from kg/m^2/s to m/s (required by FVCOM) by
 % dividing by freshwater density (kg/m^3).

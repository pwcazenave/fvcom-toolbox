function write_FVCOM_river_ERSEM(RiverFile,RiverName,time,flux,temp,salt,n1p,n3n,n4n,n5s,dic,o2,bioalk,alkalinity,RiverInfo1,RiverInfo2)
% Write FVCOM 3.x netCDF river file
%
% function write_FVCOM_river_ERSEM(RiverFile,RiverName,time,flux,temp,salt,n1p,n3n,n4n,n5s,dic,alkalinity,RiverInfo1,RiverInfo2)
%
% DESCRIPTION:
%    Write river flux, temperature, salinity and ERSEM nutrients to an
%    FVCOM river file.
%
% INPUT
%    RiverFile  : FVCOM 3.x netCDF river forcing file
%    RiverName  : Name of the actual River
%    time       : Timestamp array in modified Julian day
%    flux       : Total river flux in m^3/s (dimensions [time, nRivernodes])
%    temp       : Temperature in C (dimensions [time, nRivernodes])
%    salt       : Salinity in PSU (dimensions [time, nRivernodes])
%    n1p        : Phosphate (mmol P/m^3) (dimensions [time, nRivernodes])
%    n3n        : Nitrate (mmol N/m^3) (dimensions [time, nRivernodes])
%    n4n        : Ammonia (mmol N/m^3) (dimensions [time, nRivernodes])
%    n5s        : Silicate (mmol Si/m^3) (dimensions [time, nRivernodes])
%    dic        : Dissolved inorganic carbon (mmol C/m^3) (dimensions [time, nRivernodes])
<<<<<<< HEAD
%    O2        : Dissolved Oxygen (mmol O_2/m^3) (dimensions [time, nRivernodes])
%    bioalk        : Bio_alkalinity compartment carbon (mmol C/m^3) (dimensions [time, nRivernodes])
%    Total_alk : Total Alkalinity (umol C/m^3) (dimensions [time, nRivernodes])
=======
%    o2         : Dissolved Oxygen (mmol O_2/m^3) (dimensions [time, nRivernodes])
%    bioalk     : Bio_alkalinity compartment carbon (mmol C/m^3) (dimensions [time, nRivernodes])
%    Total_alk  : Total Alkalinity (umol C/m^3) (dimensions [time, nRivernodes])
>>>>>>> cea37f76
%    RiverInfo1 : Global attribute title of file
%    RiverInfo2 : Global attribute info of file
%
% OUTPUT:
%    FVCOM netCDF river file with flux, temperature, salinity and ERSEM
%    nutrients.
%
% EXAMPLE USAGE
%    write_FVCOM_river('tst_riv.nc', {'Penobscot'}, time, flux, ...
%         temp, salt, n1p, n3n, n4n, n5s, dic, alkalinity, ...
%         'Penobscot Flux', 'source: USGS')
%
% Author(s):
%    Geoff Cowles (University of Massachusetts Dartmouth)
%    Pierre Cazenave (Plymouth Marine Laboratory)
%    Ricardo Torres (Plymouth Marine Laboratory)
%
% Revision history
%   2016-03-14 New version to export nutrients alongside the physical
%   parameters for FVCOM-ERSEM. Based on write_FVCOM_river.
%   2017-01-12 Add missing ERSEM variables (oxygen and alkalinity).
%
%==========================================================================

[~, subname] = fileparts(mfilename('fullpath'));

global ftbverbose
if ftbverbose
    fprintf('\nbegin : %s\n', subname)
end

[nTimes, nRivnodes] = size(flux);
if ftbverbose
    fprintf('# of river nodes: %d\n', nRivnodes);
    fprintf('# of time frames: %d\n', nTimes);
end

[year1, month1, day1, ~, ~, ~] = mjulian2greg(time(1));
[year2, month2, day2, ~, ~, ~] = mjulian2greg(time(end));
if ftbverbose
    fprintf('time series begins at:\t%04d %02d %02d\n', year1, month1, day1);
    fprintf('time series ends at:\t%04d %02d %02d\n', year2, month2, day2);
end
clear year? month? day?

%--------------------------------------------------------------------------
% dump to netcdf file
%--------------------------------------------------------------------------

% river node forcing
nc = netcdf.create(RiverFile, 'clobber');

% global variables
netcdf.putAtt(nc, netcdf.getConstant('NC_GLOBAL'), 'type', 'FVCOM RIVER FORCING FILE')
netcdf.putAtt(nc, netcdf.getConstant('NC_GLOBAL'), 'title', RiverInfo1)
netcdf.putAtt(nc, netcdf.getConstant('NC_GLOBAL'), 'info', RiverInfo2)
netcdf.putAtt(nc, netcdf.getConstant('NC_GLOBAL'), 'history', sprintf('File created using %s from the MATLAB fvcom-toolbox', subname))

% dimensions
namelen_dimid = netcdf.defDim(nc, 'namelen', 80);
rivers_dimid = netcdf.defDim(nc, 'rivers', nRivnodes);
time_dimid = netcdf.defDim(nc, 'time', netcdf.getConstant('NC_UNLIMITED'));
date_str_len_dimid = netcdf.defDim(nc, 'DateStrLen', 26);

% variables
river_names_varid = netcdf.defVar(nc, 'river_names', 'NC_CHAR', [namelen_dimid, rivers_dimid]);

time_varid = netcdf.defVar(nc, 'time', 'NC_FLOAT', time_dimid);
netcdf.putAtt(nc, time_varid, 'long_name', 'time');
netcdf.putAtt(nc, time_varid, 'units', 'days since 1858-11-17 00:00:00');
netcdf.putAtt(nc, time_varid, 'format', 'modified julian day (MJD)');
netcdf.putAtt(nc, time_varid, 'time_zone', 'UTC');

itime_varid = netcdf.defVar(nc, 'Itime', 'NC_INT', time_dimid);
netcdf.putAtt(nc, itime_varid, 'units', 'days since 1858-11-17 00:00:00');
netcdf.putAtt(nc, itime_varid, 'format', 'modified julian day (MJD)');
netcdf.putAtt(nc, itime_varid, 'time_zone', 'UTC');

itime2_varid = netcdf.defVar(nc, 'Itime2', 'NC_INT', time_dimid);
netcdf.putAtt(nc, itime2_varid, 'units', 'msec since 00:00:00');
netcdf.putAtt(nc, itime2_varid, 'time_zone', 'UTC');

times_varid = netcdf.defVar(nc,'Times','NC_CHAR',[date_str_len_dimid, time_dimid]);
netcdf.putAtt(nc, times_varid, 'time_zone','UTC');

river_flux_varid = netcdf.defVar(nc, 'river_flux', 'NC_FLOAT', [rivers_dimid, time_dimid]);
netcdf.putAtt(nc, river_flux_varid, 'long_name', 'river runoff volume flux');
netcdf.putAtt(nc, river_flux_varid, 'units', 'm^3s^-1');

river_temp_varid = netcdf.defVar(nc, 'river_temp', 'NC_FLOAT', [rivers_dimid, time_dimid]);
netcdf.putAtt(nc, river_temp_varid, 'long_name', 'river runoff temperature');
netcdf.putAtt(nc, river_temp_varid, 'units', 'Celsius');

river_salt_varid = netcdf.defVar(nc, 'river_salt', 'NC_FLOAT', [rivers_dimid, time_dimid]);
netcdf.putAtt(nc, river_salt_varid, 'long_name', 'river runoff salinity');
netcdf.putAtt(nc, river_salt_varid, 'units', 'PSU');

river_n1p_varid = netcdf.defVar(nc, 'N1_p', 'NC_FLOAT', [rivers_dimid, time_dimid]);
netcdf.putAtt(nc, river_n1p_varid, 'long_name', 'phosphate phosphorus');
netcdf.putAtt(nc, river_n1p_varid, 'units', 'mmol P/m^3');

river_n3n_varid = netcdf.defVar(nc, 'N3_n', 'NC_FLOAT', [rivers_dimid, time_dimid]);
netcdf.putAtt(nc, river_n3n_varid, 'long_name', 'nitrate nitrogen');
netcdf.putAtt(nc, river_n3n_varid, 'units', 'mmol N/m^3');

river_n4n_varid = netcdf.defVar(nc, 'N4_n', 'NC_FLOAT', [rivers_dimid, time_dimid]);
netcdf.putAtt(nc, river_n4n_varid, 'long_name', 'ammonium nitrogen');
netcdf.putAtt(nc, river_n4n_varid, 'units', 'mmol N/m^3');

river_n5s_varid = netcdf.defVar(nc, 'N5_s', 'NC_FLOAT', [rivers_dimid, time_dimid]);
netcdf.putAtt(nc, river_n5s_varid, 'long_name', 'silicate silicate');
netcdf.putAtt(nc, river_n5s_varid, 'units', 'mmol Si/m^3');

river_O2_varid = netcdf.defVar(nc, 'O2_o', 'NC_FLOAT', [rivers_dimid, time_dimid]);
netcdf.putAtt(nc, river_O2_varid, 'long_name', 'dissolved Oxygen');
netcdf.putAtt(nc, river_O2_varid, 'units', 'mmol O_2/m^3');

river_TA_varid = netcdf.defVar(nc, 'O3_TA', 'NC_FLOAT', [rivers_dimid, time_dimid]);
netcdf.putAtt(nc, river_TA_varid, 'long_name', 'carbonate total alkalinity');
netcdf.putAtt(nc, river_TA_varid, 'units', 'mmol C/m^3');


river_dic_varid = netcdf.defVar(nc, 'O3_c', 'NC_FLOAT', [rivers_dimid, time_dimid]);
netcdf.putAtt(nc, river_dic_varid, 'long_name', 'carbonate total dissolved inorganic carbon');
netcdf.putAtt(nc, river_dic_varid, 'units', 'mmol C/m^3');

river_bioalk_varid = netcdf.defVar(nc, 'O3_bioalk', 'NC_FLOAT', [rivers_dimid, time_dimid]);
netcdf.putAtt(nc, river_bioalk_varid, 'long_name', 'carbonate bioalkalinity');
netcdf.putAtt(nc, river_bioalk_varid, 'units', 'umol/kg');

% end definitions
netcdf.endDef(nc);

% river names (must be 80 character strings)
rString = char();
for i = 1:nRivnodes
    % Left-aligned 80 character string.
    rString = [rString, sprintf('%-80s', RiverName{i})];
end
netcdf.putVar(nc, river_names_varid, rString);

% dump dynamic data
netcdf.putVar(nc, time_varid, 0, nTimes, time);
netcdf.putVar(nc, itime_varid, 0, nTimes, floor(time));
netcdf.putVar(nc, itime2_varid, 0, nTimes, mod(time, 1)*24*3600*1000);
netcdf.putVar(nc, river_flux_varid, flux');
netcdf.putVar(nc, river_temp_varid, temp');
netcdf.putVar(nc, river_salt_varid, salt');
netcdf.putVar(nc, river_n1p_varid, n1p');
netcdf.putVar(nc, river_n3n_varid, n3n');
netcdf.putVar(nc, river_n4n_varid, n4n');
netcdf.putVar(nc, river_n5s_varid, n5s');
netcdf.putVar(nc, river_dic_varid, dic');
netcdf.putVar(nc, river_O2_varid, o2');
netcdf.putVar(nc, river_TA_varid, alkalinity');
netcdf.putVar(nc, river_bioalk_varid,bioalk');
% build the time string and output to netCDF.
nStringOut = char();
[nYr, nMon, nDay, nHour, nMin, nSec] = mjulian2greg(time);
for tt = 1:nTimes
    nDate = [nYr(tt), nMon(tt), nDay(tt), nHour(tt), nMin(tt), nSec(tt)];
    nStringOut = [nStringOut, sprintf('%04i/%02i/%02i %02i:%02i:%02i       ', nDate)];
end
netcdf.putVar(nc, times_varid, nStringOut);

netcdf.close(nc);

if ftbverbose
    fprintf('end   : %s\n', subname)
end
<|MERGE_RESOLUTION|>--- conflicted
+++ resolved
@@ -19,15 +19,9 @@
 %    n4n        : Ammonia (mmol N/m^3) (dimensions [time, nRivernodes])
 %    n5s        : Silicate (mmol Si/m^3) (dimensions [time, nRivernodes])
 %    dic        : Dissolved inorganic carbon (mmol C/m^3) (dimensions [time, nRivernodes])
-<<<<<<< HEAD
-%    O2        : Dissolved Oxygen (mmol O_2/m^3) (dimensions [time, nRivernodes])
-%    bioalk        : Bio_alkalinity compartment carbon (mmol C/m^3) (dimensions [time, nRivernodes])
-%    Total_alk : Total Alkalinity (umol C/m^3) (dimensions [time, nRivernodes])
-=======
 %    o2         : Dissolved Oxygen (mmol O_2/m^3) (dimensions [time, nRivernodes])
 %    bioalk     : Bio_alkalinity compartment carbon (mmol C/m^3) (dimensions [time, nRivernodes])
 %    Total_alk  : Total Alkalinity (umol C/m^3) (dimensions [time, nRivernodes])
->>>>>>> cea37f76
 %    RiverInfo1 : Global attribute title of file
 %    RiverInfo2 : Global attribute info of file
 %
